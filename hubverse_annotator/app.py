"""
A streamlit application that loads hubverse formatted
tables and plots model forecasts for the user to compare
and annotate models.

To run: uv run streamlit run ./hubverse_annotator/app.py
"""

import streamlit as st
<<<<<<< HEAD
from streamlit.runtime.uploaded_file_manager import UploadedFile
from streamlit_shortcuts import add_shortcuts

type ScaleType = Literal["linear", "log"]

logging.basicConfig(level=logging.INFO)
logger = logging.getLogger(__name__)

PLOT_WIDTH = 625
STROKE_WIDTH = 2
MARKER_SIZE = 25

add_shortcuts(prev_button="arrowleft", next_button="arrowright")


def export_button() -> None:
    """
    Streamlit widget for exporting annotated forecasts.
    """
    if st.button("Export forecasts"):
        col1, col2, col3 = st.columns([1, 3, 1])
        with col2:
            st.success("Export functionality not yet implemented.")


def forecast_annotation_ui(
    selected_models: list[str],
    loc_abbr: str,
    selected_ref_date: datetime.date,
) -> None:
    """
    Streamlit widget for status/comments UI per model and
    saving to JSON.

    Parameters
    ----------
    selected_models : list[str]
        Selected models to annotate.
    loc_abbr : str
        The selection location, typically a US jurisdiction.
    selected_ref_date : datetime.date
        The selected reference date.
    """
    output_dir = pathlib.Path("../output")
    output_dir.mkdir(parents=True, exist_ok=True)
    annotations_file = output_dir / f"anno_{selected_ref_date}.json"
    if annotations_file.exists():
        with annotations_file.open("r") as f:
            annotations = json.load(f)
    else:
        annotations = {}
    by_loc = annotations.setdefault(loc_abbr, {})
    for m in selected_models:
        st.markdown(f"### {m}")
        prev = by_loc.get(m, {})
        default_status = prev.get("status", "None")
        default_comment = prev.get("comment", "")
        status = st.selectbox(
            "Status",
            ["Preferred", "Omitted", "None"],
            index=["Preferred", "Omitted", "None"].index(default_status),
            key=f"status_{loc_abbr}_{m}",
        )
        comment = st.text_input(
            "Comments",
            default_comment,
            key=f"comment_{loc_abbr}_{m}",
        )
        by_loc[m] = {"status": status, "comment": comment}
    with annotations_file.open("w") as f:
        json.dump(annotations, f, indent=2)
    export_button()


def model_selection_ui(
    forecast_table: pl.DataFrame,
    loc_abbr: str,
) -> list[str]:
    """
    Renders a Streamlit multiselect widget for choosing
    models, with "All" and "None" buttons. Defaults to all
    models being selected.

    Parameters
    ----------
    forecast_table : pl.DataFrame
        Hubverse-formatted forecasts (must include
        "loc_abbr" and "model_id" columns; possibly empty).
    loc_abbr : str
        The selection location, typically a US
        jurisdiction.

    Returns
    -------
    list[str]
        The list of currently selected model_ids.
    """

    models = (
        forecast_table.filter(pl.col("loc_abbr") == loc_abbr)
        .get_column("model_id")
        .unique()
        .sort()
        .to_list()
    )
    if not models:
        st.info("Upload forecasts for this location to pick models.")
        return []
    if "model_selection" not in st.session_state:
        st.session_state.model_selection = models.copy()

    def _select_all():
        st.session_state.model_selection = models.copy()

    def _select_none():
        st.session_state.model_selection = []

    all_button, none_button = st.columns(2)
    all_button.button("All", on_click=_select_all)
    none_button.button("None", on_click=_select_none)
    selected_models = st.multiselect(
        "Model(s)",
        options=models,
        key="model_selection",
    )

    return selected_models


def target_selection_ui(
    observed_data_table: pl.DataFrame,
    forecast_table: pl.DataFrame,
    loc_abbr: str,
    selected_models: list[str],
) -> str | None:
    """
    Renders a Streamlit selectbox for choosing a
    target. Always defaults to the first alphabetical
    target whenever the set of models changes.

    Parameters
    ----------
    observed_data_table : pl.DataFrame
        Hubverse formatted observed data table (must
        include "loc_abbr", "target"; possibly empty).
    forecast_table : pl.DataFrame
        Hubverse formatted forecast table (must include
        "loc_abbr", "model_id", "target"; possibly empty).
    loc_abbr : str
        The selection location, typically a US
        jurisdiction.
    selected_models : list[str]
        Models currently selected.

    Returns
    -------
    str | None
        The selected target, or None if there are no
        targets.
    """
    forecast_targets = (
        forecast_table.filter(
            pl.col("loc_abbr") == loc_abbr,
            pl.col("model_id").is_in(selected_models),
        )
        .get_column("target")
        .unique()
        .sort()
        .to_list()
    )
    observed_targets = (
        observed_data_table.filter(pl.col("loc_abbr") == loc_abbr)
        .get_column("target")
        .unique()
        .sort()
        .to_list()
    )
    suffix = "_".join(selected_models) if selected_models else "none"
    target_selection_key = f"target_selection_{suffix}"
    all_targets = sorted(set(forecast_targets + observed_targets))
    selected_target = st.selectbox(
        "Target",
        options=all_targets,
        index=0,
        key=target_selection_key,
    )
    return selected_target


@st.cache_data
def get_available_locations(
    observed_data_table: pl.DataFrame,
    forecast_table: pl.DataFrame,
    selected_models: list[str] | None = None,
) -> pl.DataFrame:
    """
    Retrieves a dataframe of locations from forecasttools
    used for converting between location formats. The
    dataframe is cached for streamlit via cache_data.

    Parameters
    ----------
    observed_data_table : pl.DataFrame
        A hubverse table of loaded data (possibly empty).
    forecast_table : pl.DataFrame
        The hubverse formatted table of forecasted ED
        visits and or hospital admissions (possibly empty).
    selected_models : list[str] | None
        Model(s) selected for viewing in the annotator.
        Only non-empty once forecast file has been
        uploaded and models have been selected. Defaults
        to None.

    Returns
    -------
    pl.DataFrame
        A dataframe of locations in different formats.
    """
    if selected_models:
        locs = (
            forecast_table.filter(pl.col("model_id").is_in(selected_models))
            .get_column("loc_abbr")
            .unique()
            .to_list()
        )
    else:
        locs = (
            pl.concat(
                [
                    observed_data_table.get_column("loc_abbr"),
                    forecast_table.get_column("loc_abbr"),
                ]
            )
            .unique()
            .to_list()
        )
    return forecasttools.location_lookup(
        location_vector=locs,
        location_format="abbr",
    )


def get_reference_dates(forecast_table: pl.DataFrame) -> list[datetime.date]:
    """
    Retrieves a dataframe of forecast reference dates. The
    dataframe is cached for streamlit via cache_data.

    Parameters
    ----------
    forecast_table : pl.DataFrame
        The hubverse formatted table of forecasted ED
        visits and or hospital admissions (possibly empty).

    Returns
    -------
    list[datetime.date]
        A list of available reference dates.
    """
    return forecast_table.get_column("reference_date").unique().to_list()


def location_selection_ui(
    observed_data_table: pl.DataFrame,
    forecast_table: pl.DataFrame,
) -> str:
    """
    Streamlit widget for the selection of a location (two
    letter abbreviation for US jurisdiction).

    Parameters
    ----------
    observed_data_table : pl.DataFrame
        A hubverse table of loaded data (possibly empty).
    forecast_table : pl.DataFrame
        The hubverse formatted table of forecasted ED
        visits and or hospital admissions (possibly empty).

    Returns
    -------
    str
        The selected two-letter location abbreviation.

    """

    selected_models = st.session_state.get("model_selection", None)
    loc_lookup = get_available_locations(
        observed_data_table, forecast_table, selected_models
    )
    if "locations_list" not in st.session_state:
        st.session_state.locations_list = (
            loc_lookup.get_column("long_name").sort().to_list()
        )

    def _go_to_prev_loc():
        st.session_state.current_loc_id -= 1

    def _go_to_next_loc():
        st.session_state.current_loc_id += 1

    location_col, prev_col, next_col = st.columns(
        [6, 1, 1], vertical_alignment="bottom"
    )
    with location_col:
        st.selectbox(
            "Location",
            options=list(range(len(st.session_state.locations_list))),
            key="current_loc_id",
            format_func=lambda i: st.session_state.locations_list[i],
        )
    with prev_col:
        st.button(
            "⏮️",
            disabled=(st.session_state.current_loc_id == 0),
            on_click=_go_to_prev_loc,
            key="prev_button",
            use_container_width=True,
        )
    with next_col:
        st.button(
            "⏭️",
            disabled=(
                st.session_state.current_loc_id
                == len(st.session_state.locations_list) - 1
            ),
            on_click=_go_to_next_loc,
            key="next_button",
            use_container_width=True,
        )

    selected_location = st.session_state.locations_list[
        st.session_state.current_loc_id
    ]
    loc_abbr = (
        loc_lookup.filter(pl.col("long_name") == selected_location)
        .get_column("short_name")
        .item()
    )
    return loc_abbr


def reference_date_selection_ui(
    forecast_table: pl.DataFrame,
) -> datetime.date | None:
    """
    Streamlit widget for the selection of forecast
    reference date.

    Parameters
    ----------
    forecast_table : pl.DataFrame
        The hubverse formatted table of forecasted ED
        visits and or hospital admissions (possibly empty).

    Returns
    -------
    datetime.date | None
        The selected reference date, or None if no dates
        are available.
    """
    ref_dates = sorted(get_reference_dates(forecast_table), reverse=True)
    if not ref_dates:
        st.info("Upload a forecast file to select a reference date.")
        return None
    if ref_dates and "ref_date_selection" not in st.session_state:
        st.session_state.ref_date_selection = ref_dates[0]
    selected_ref_date = st.selectbox(
        "Reference Date",
        options=ref_dates,
        format_func=lambda d: d.strftime("%Y-%m-%d"),
        key="ref_date_selection",
    )
    return selected_ref_date


def is_empty_chart(chart: alt.LayerChart) -> bool:
    """
    Checks if an altair layer is empty. Primarily used for
    resolving forecast and observed data layering when
    only one file is uploaded.

    Parameters
    ----------
    chart: alt.LayerChart
        An altair LayerChart that is either observed data
        or a forecast. The layer may be empty.

    Returns
    -------
    bool
        Whether the altair LayerChart is empty.
    """
    spec = chart.to_dict()
    # unit chart: no data, no mark, no encoding
    if "layer" not in spec:
        return not (
            spec.get("data") or spec.get("mark") or spec.get("encoding")
        )
    # LayerChart: check each sub-layer recursively
    # check if the layer list is empty or all sub-layers
    # are empty
    if not spec["layer"]:
        return True
    # for each sub-layer, check if it's empty by examining
    # its dict directly instead of converting back to
    # Chart object (which can cause validation errors)
    return all(
        not (sub.get("data") or sub.get("mark") or sub.get("encoding"))
        for sub in spec["layer"]
    )


def target_data_chart(
    observed_data_table: pl.DataFrame,
    scale: ScaleType = "log",
    grid: bool = True,
) -> alt.Chart | alt.LayerChart:
    """
    Layers target hubverse data onto `altair` plot.

    Parameters
    ----------
    observed_data_table : pl.DataFrame
        A polars dataframe of E and H target data formatted
        as hubverse time series.
    scale : str
        The scale to use for the Y axis during plotting.
        Defaults to logarithmic.
    grid : bool
        Whether to use gridlines for the X and Y axes.
        Defaults to True.

    Returns
    -------
    alt.Chart
        An `altair` chart with the target hubverse data.
    """
    if observed_data_table.is_empty():
        return alt.layer()
    yscale = alt.Scale(type=scale)
    x_axis = alt.Axis(title=None, grid=grid, ticks=True, labels=True)
    y_axis = alt.Axis(
        title=None, grid=grid, ticks=True, labels=True, orient="right"
    )
    obs_layer = (
        alt.Chart(observed_data_table, width=PLOT_WIDTH)
        .mark_point(filled=True, size=MARKER_SIZE, color="limegreen")
        .encode(
            x=alt.X("date:T", axis=x_axis),
            y=alt.Y("observation:Q", axis=y_axis, scale=yscale),
            tooltip=[
                alt.Tooltip("date:T"),
                alt.Tooltip("observation:Q"),
            ],
        )
    )
    return obs_layer


def quantile_forecast_chart(
    forecast_table: pl.DataFrame, scale: ScaleType = "log", grid: bool = True
) -> alt.LayerChart:
    """
    Uses a hubverse table (polars) and a reference date to
    display quantile forecasts faceted by model. The
    output_type of the hubverse table must therefore be
    'quantile'.

    Parameters
    ----------
    forecast_table : pl.DataFrame
        The hubverse-formatted forecast table.
    scale : str
        The scale to use for the Y axis during plotting.
        Defaults to logarithmic.
    grid : bool
        Whether to use gridlines for the X and Y axes.
        Defaults to True.

    Returns
    -------
    alt.LayerChart
        An altair chart object with plotted forecasts.
    """
    if forecast_table.is_empty():
        return alt.layer()
    value_col = "value"
    yscale = alt.Scale(type=scale)
    x_axis = alt.Axis(title=None, grid=grid, ticks=True, labels=True)
    y_axis = alt.Axis(
        title="Forecasted Value",
        grid=grid,
        ticks=True,
        labels=True,
        orient="right",
    )
    # filter to quantile only rows and ensure quantiles
    # are str for pivot; also, pivot to wide, so quantiles
    # ids are columns
    df_wide = (
        forecast_table.filter(pl.col("output_type") == "quantile")
        .pivot(
            on="output_type_id",
            index=cs.exclude("output_type_id", value_col),
            values=value_col,
        )
        .with_columns(pl.col("0.5").alias("median"))
    )
    base = alt.Chart(df_wide, width=PLOT_WIDTH).encode(
        x=alt.X("target_end_date:T", axis=x_axis),
        y=alt.Y("median:Q", axis=y_axis, scale=yscale),
    )
    band_95 = base.mark_errorband(
        extent="ci",
        opacity=0.1,
        interpolate="step",
    ).encode(
        y=alt.Y("0.025:Q", axis=y_axis),
        y2="0.975:Q",
        fill=alt.value("steelblue"),
    )
    band_80 = base.mark_errorband(
        extent="ci",
        opacity=0.2,
        interpolate="step",
    ).encode(
        y=alt.Y("0.10:Q", axis=y_axis),
        y2="0.90:Q",
        fill=alt.value("steelblue"),
    )
    band_50 = base.mark_errorband(
        extent="iqr",
        opacity=0.3,
        interpolate="step",
    ).encode(
        y=alt.Y("0.25:Q", axis=y_axis),
        y2="0.75:Q",
        fill=alt.value("steelblue"),
    )
    median = base.mark_line(
        strokeWidth=STROKE_WIDTH,
        interpolate="step",
        color="navy",
    ).encode(alt.Y("median:Q", axis=y_axis))
    return alt.layer(band_95, band_80, band_50, median)


def plotting_ui(
    data_to_plot: pl.DataFrame,
    forecasts_to_plot: pl.DataFrame,
    loc_abbr: str,
    selected_target: str | None,
    selected_ref_date: datetime.date,
    scale,
    grid,
) -> None:
    """
    Altair chart of the forecasts, with observed data
    overlaid where possible.

    Parameters
    ----------
    data_to_plot : pl.DataFrame
        The hubverse formatted observations time-series,
        filtered to the requested location, target, and
        model(s).
    forecasts_to_plot : pl.DataFrame
        The hubverse formatted forecast table, filtered
        to the requested location, target, and model.
    loc_abbr : str
        The selection location, typically a US jurisdiction.
    selected_target : str
        The target for filtering in the forecast and or
        observed hubverse tables.
    selected_ref_date : str
        The selected reference date.
    """
    # empty streamlit object (DeltaGenerator) needed for
    # plots to reload successfully with new data.
    base_chart = st.empty()
    # scale = "log" if st.checkbox("Log-scale", value=True) else "linear"
    # grid = st.checkbox("Gridlines", value=True)
    forecast_layer = quantile_forecast_chart(
        forecasts_to_plot, scale=scale, grid=grid
    )
    observed_layer = target_data_chart(data_to_plot, scale=scale, grid=grid)
    sub_layers = [
        layer
        for layer in [forecast_layer, observed_layer]
        if not is_empty_chart(layer)
    ]
    if sub_layers:
        # for some reason alt.layer(*sub_layers) does not work
        layer = reduce(lambda x, y: x + y, sub_layers)
    else:
        st.info("No data to plot for that model/target/location.")
        return
    title = f"{loc_abbr}: {selected_target}, {selected_ref_date}"
    chart = (
        layer.interactive()
        .properties(title=alt.TitleParams(text=title, anchor="middle"))
        .facet(row=alt.Row("model_id:N"), columns=1)
    )
    chart_key = f"forecast_{loc_abbr}_{selected_target}"
    base_chart.altair_chart(chart, use_container_width=False, key=chart_key)


def filter_for_plotting(
    observed_data_table: pl.DataFrame,
    forecast_table: pl.DataFrame,
    selected_models: list[str],
    selected_target: str | None,
    selected_ref_date: datetime.date,
    loc_abbr: str,
) -> tuple[pl.DataFrame, pl.DataFrame]:
    """
    Filter forecast and observed data tables for the
    selected models and target.

    Parameters
    ----------
    observed_data_table : pl.DataFrame
        A hubverse table of loaded data (possibly empty).
    forecast_table : pl.DataFrame
        The hubverse formatted table of forecasted ED
        visits and or hospital admissions (possibly empty).
    selected_models : list[str]
        Selected models to annotate.
    selected_target : str
        The target for filtering in the forecast and or
        observed hubverse tables.
    selected_ref_date : datetime.date
        The selected reference date.
    loc_abbr
        The abbreviated US jurisdiction abbreviation.

    Returns
    -------
    tuple
        A tuple of observed_data_table (pl.DataFrame) and
        forecast_table (pl.DataFrame) filtered by model,
        target, and location, to be used for plotting.
    """
    data_to_plot = observed_data_table.filter(
        pl.col("loc_abbr") == loc_abbr,
        pl.col("target") == selected_target,
    )
    forecasts_to_plot = forecast_table.filter(
        pl.col("loc_abbr") == loc_abbr,
        pl.col("target") == selected_target,
        pl.col("model_id").is_in(selected_models),
        pl.col("reference_date") == selected_ref_date,
    )
    return data_to_plot, forecasts_to_plot


def validate_schema(
    df: pl.DataFrame,
    expected_schema: dict[str, pl.DataType],
    name: str,
    strict: bool = False,
) -> None:
    """
    Stop the app if received dataframe does not adhere to
    the provided schema.

    Parameters
    ----------
    df : pl.DataFrame
        An ingested dataframe expected to be either
        hubverse formatted observed data or forecasts.
    expected_schema : dict[str, pl.DataType]
        Mapping of column name to expected Polars dtype.
    name : str
        Name for the dataframe (used in error messages).
    strict : bool
        If True, extra columns beyond those in
        `expected_schema` will also trigger an error.
        If False, extra columns are ignored. Defaults to
        False.
    """
    actual = df.schema
    missing = set(expected_schema) - actual.keys()
    extra = set(actual.keys()) - expected_schema.keys() if strict else set()
    mismatches = {
        col: (expected_schema[col], actual[col])
        for col in expected_schema.keys() & actual.keys()
        if expected_schema[col] != actual[col]
    }
    if missing or extra or mismatches:
        parts: list[str] = []
        if missing:
            parts.append(f"missing cols {sorted(missing)}")
        if extra:
            parts.append(f"unexpected cols {sorted(extra)}")
        for col, (exp, act) in mismatches.items():
            parts.append(f"'{col}' expected {exp}, got {act}")
        st.error(f"{name} schema problems: " + "; ".join(parts))
        st.stop()


@st.cache_data
def load_hubverse_table(hub_file: UploadedFile | None):
    """
    Load a hubverse formatted table into Polars from a
    data file uploaded to Streamlit.

    Parameters
    ----------
    hub_file : UploadedFile | None
        A file-like object returned by Streamlit's
        `st.file_uploader`. Supported file extensions are:
        `.parquet` and `.csv`. If `hub_file` is `None`,
        an empty DataFrame is returned.

    Returns
    -------
    pl.DataFrame
        A DataFrame containing the loaded data as a
        hubverse formatted table, or an empty DataFrame if
        no file was uploaded.

    Raises
    ------
    ValueError
        If the uploaded file has an unsupported extension
        (not `.parquet` or `.csv`).
    """
    if hub_file is None:
        return pl.DataFrame()
    ext = pathlib.Path(hub_file.name).suffix.lower()
    if ext == ".parquet":
        hub_table = pl.read_parquet(hub_file)
    elif ext == ".csv":
        hub_table = pl.read_csv(hub_file)
    else:
        st.error(f"Unsupported file type: {ext}")
        st.stop()
    logger.info(f"Uploaded file:\n{hub_file.name}")
    n_rows, n_cols = hub_table.shape
    size_bytes = hub_table.estimated_size()
    size_mb = size_bytes / 1e6
    logger.info(
        f"Hubverse Shape: {n_rows} rows x {n_cols} columns\n"
        f"Approximately {size_mb:.2f} MB in memory"
    )
    # ensure hub table loc column is two letter abbrs
    if "location" in hub_table.columns:
        codes = hub_table.get_column("location").unique().to_list()
        lookup = forecasttools.location_lookup(
            location_vector=codes, location_format="hubverse"
        )
        code_to_abbr = dict(
            lookup.select(["location_code", "short_name"]).iter_rows()
        )
        hub_table = hub_table.with_columns(
            pl.col("location").replace(code_to_abbr).alias("loc_abbr")
        )
    return hub_table


def load_observed_data(
    observed_data_file: UploadedFile | None,
) -> pl.DataFrame:
    """
    Loads and validates the observed data table from a
    Hubverse formatted file. Returns an empty DataFrame
    with the given schema if no file is provided.
    Otherwise, read via `load_hubverse_table`, filter to
    the latest `as_of` date, then validate against
    `expected_schema` (stopping on failure).

    Parameters
    ----------
    observed_data_file : UploadedFile | None
        Streamlit-uploaded file containing observed data,
        or None.

    Returns
    -------
    pl.DataFrame
        The loaded and validated observed data table, or
        an empty DataFrame conforming to `expected_schema`
        if no file was uploaded.
    """
    observed_schema = {
        "date": pl.Date,
        "state": pl.Utf8,
        "observation": pl.Float64,
        "location": pl.Utf8,
        "as_of": pl.Date,
        "target": pl.Utf8,
        "loc_abbr": pl.Utf8,
    }
    if not observed_data_file:
        return pl.DataFrame(schema=observed_schema)
    table = load_hubverse_table(observed_data_file)
    validate_schema(table, observed_schema, "Observed Data")
    table = table.filter(pl.col("as_of") == pl.col("as_of").max())
    return table


def load_forecast_data(
    forecast_file: UploadedFile | None,
) -> pl.DataFrame:
    """
    Loads and validates the forecast data table from a
    Hubverse formatted file. Returns an empty DataFrame
    with the given schema if no file is provided.
    Otherwise, read via `load_hubverse_table` and
    validate against `expected_schema` (stopping on
    failure).

    Parameters
    ----------
    forecast_file : UploadedFile | None
        Streamlit-uploaded file containing forecast data,
        or None.

    Returns
    -------
    pl.DataFrame
        The loaded and validated forecast table, or an
        empty DataFrame conforming to `expected_schema`
        if no file was uploaded.
    """
    forecast_schema = {
        "model_id": pl.Utf8,
        "reference_date": pl.Date,
        "target": pl.Utf8,
        "horizon": pl.Int32,
        "target_end_date": pl.Date,
        "location": pl.Utf8,
        "output_type": pl.Utf8,
        "output_type_id": pl.Utf8,
        "value": pl.Float64,
        "loc_abbr": pl.Utf8,
    }
    if not forecast_file:
        return pl.DataFrame(schema=forecast_schema)
    table = load_hubverse_table(forecast_file)
    validate_schema(table, forecast_schema, "Forecast Data")
    return table


def load_data_ui() -> tuple[pl.DataFrame, pl.DataFrame]:
    """
    Streamlit widget for the upload of the hubverse
    formatted influenza and COVID-19 ED visits and hospital
    admissions observations time-series and hubverse
    formatted forecast table.

    Returns
    -------
    tuple
        A tuple of observed_data_table (pl.DataFrame), i.e.
        the loaded observed data table (filtered to latest
        as_of date) or an empty DataFrame and
        forecast_table (pl.DataFrame), i.e. the loaded
        forecast table or an empty DataFrame.
    """
    observed_file = st.file_uploader(
        "Upload Hubverse Target Data", type=["parquet"]
    )
    forecast_file = st.file_uploader(
        "Upload Hubverse Forecasts", type=["csv", "parquet"]
    )
    observed_data_table = load_observed_data(
        observed_file,
    )
    forecast_table = load_forecast_data(
        forecast_file,
    )
    return observed_data_table, forecast_table
=======
from ui import (
    forecast_annotation_ui,
    load_data_ui,
    location_selection_ui,
    model_selection_ui,
    plotting_ui,
    reference_date_selection_ui,
    target_selection_ui,
)
from utils import filter_for_plotting
>>>>>>> c2d0837b


def main() -> None:
    # record session start time
    # streamlit application begins
    with st.sidebar:
        st.title("Forecast Annotator")
        observed_data_table, forecast_table = load_data_ui()
        # at least one of the tables must be non-empty
        if observed_data_table.is_empty() and forecast_table.is_empty():
            st.info(
                "Please upload Observed Data or Hubverse Forecasts to begin."
            )
            return None
        loc_abbr = location_selection_ui(observed_data_table, forecast_table)
        selected_ref_date = reference_date_selection_ui(forecast_table)
        selected_models = model_selection_ui(forecast_table, loc_abbr)
        selected_target = target_selection_ui(
            observed_data_table,
            forecast_table,
            loc_abbr,
            selected_models,
        )
        scale = "log" if st.checkbox("Log-scale", value=True) else "linear"
        grid = st.checkbox("Gridlines", value=True)
        forecast_annotation_ui(selected_models, loc_abbr, selected_ref_date)
    data_to_plot, forecasts_to_plot = filter_for_plotting(
        observed_data_table,
        forecast_table,
        selected_models,
        selected_target,
        selected_ref_date,
        loc_abbr,
    )
    plotting_ui(
        data_to_plot,
        forecasts_to_plot,
        loc_abbr,
        selected_target,
        selected_ref_date,
        scale=scale,
        grid=grid,
    )


if __name__ == "__main__":
    main()<|MERGE_RESOLUTION|>--- conflicted
+++ resolved
@@ -7,881 +7,6 @@
 """
 
 import streamlit as st
-<<<<<<< HEAD
-from streamlit.runtime.uploaded_file_manager import UploadedFile
-from streamlit_shortcuts import add_shortcuts
-
-type ScaleType = Literal["linear", "log"]
-
-logging.basicConfig(level=logging.INFO)
-logger = logging.getLogger(__name__)
-
-PLOT_WIDTH = 625
-STROKE_WIDTH = 2
-MARKER_SIZE = 25
-
-add_shortcuts(prev_button="arrowleft", next_button="arrowright")
-
-
-def export_button() -> None:
-    """
-    Streamlit widget for exporting annotated forecasts.
-    """
-    if st.button("Export forecasts"):
-        col1, col2, col3 = st.columns([1, 3, 1])
-        with col2:
-            st.success("Export functionality not yet implemented.")
-
-
-def forecast_annotation_ui(
-    selected_models: list[str],
-    loc_abbr: str,
-    selected_ref_date: datetime.date,
-) -> None:
-    """
-    Streamlit widget for status/comments UI per model and
-    saving to JSON.
-
-    Parameters
-    ----------
-    selected_models : list[str]
-        Selected models to annotate.
-    loc_abbr : str
-        The selection location, typically a US jurisdiction.
-    selected_ref_date : datetime.date
-        The selected reference date.
-    """
-    output_dir = pathlib.Path("../output")
-    output_dir.mkdir(parents=True, exist_ok=True)
-    annotations_file = output_dir / f"anno_{selected_ref_date}.json"
-    if annotations_file.exists():
-        with annotations_file.open("r") as f:
-            annotations = json.load(f)
-    else:
-        annotations = {}
-    by_loc = annotations.setdefault(loc_abbr, {})
-    for m in selected_models:
-        st.markdown(f"### {m}")
-        prev = by_loc.get(m, {})
-        default_status = prev.get("status", "None")
-        default_comment = prev.get("comment", "")
-        status = st.selectbox(
-            "Status",
-            ["Preferred", "Omitted", "None"],
-            index=["Preferred", "Omitted", "None"].index(default_status),
-            key=f"status_{loc_abbr}_{m}",
-        )
-        comment = st.text_input(
-            "Comments",
-            default_comment,
-            key=f"comment_{loc_abbr}_{m}",
-        )
-        by_loc[m] = {"status": status, "comment": comment}
-    with annotations_file.open("w") as f:
-        json.dump(annotations, f, indent=2)
-    export_button()
-
-
-def model_selection_ui(
-    forecast_table: pl.DataFrame,
-    loc_abbr: str,
-) -> list[str]:
-    """
-    Renders a Streamlit multiselect widget for choosing
-    models, with "All" and "None" buttons. Defaults to all
-    models being selected.
-
-    Parameters
-    ----------
-    forecast_table : pl.DataFrame
-        Hubverse-formatted forecasts (must include
-        "loc_abbr" and "model_id" columns; possibly empty).
-    loc_abbr : str
-        The selection location, typically a US
-        jurisdiction.
-
-    Returns
-    -------
-    list[str]
-        The list of currently selected model_ids.
-    """
-
-    models = (
-        forecast_table.filter(pl.col("loc_abbr") == loc_abbr)
-        .get_column("model_id")
-        .unique()
-        .sort()
-        .to_list()
-    )
-    if not models:
-        st.info("Upload forecasts for this location to pick models.")
-        return []
-    if "model_selection" not in st.session_state:
-        st.session_state.model_selection = models.copy()
-
-    def _select_all():
-        st.session_state.model_selection = models.copy()
-
-    def _select_none():
-        st.session_state.model_selection = []
-
-    all_button, none_button = st.columns(2)
-    all_button.button("All", on_click=_select_all)
-    none_button.button("None", on_click=_select_none)
-    selected_models = st.multiselect(
-        "Model(s)",
-        options=models,
-        key="model_selection",
-    )
-
-    return selected_models
-
-
-def target_selection_ui(
-    observed_data_table: pl.DataFrame,
-    forecast_table: pl.DataFrame,
-    loc_abbr: str,
-    selected_models: list[str],
-) -> str | None:
-    """
-    Renders a Streamlit selectbox for choosing a
-    target. Always defaults to the first alphabetical
-    target whenever the set of models changes.
-
-    Parameters
-    ----------
-    observed_data_table : pl.DataFrame
-        Hubverse formatted observed data table (must
-        include "loc_abbr", "target"; possibly empty).
-    forecast_table : pl.DataFrame
-        Hubverse formatted forecast table (must include
-        "loc_abbr", "model_id", "target"; possibly empty).
-    loc_abbr : str
-        The selection location, typically a US
-        jurisdiction.
-    selected_models : list[str]
-        Models currently selected.
-
-    Returns
-    -------
-    str | None
-        The selected target, or None if there are no
-        targets.
-    """
-    forecast_targets = (
-        forecast_table.filter(
-            pl.col("loc_abbr") == loc_abbr,
-            pl.col("model_id").is_in(selected_models),
-        )
-        .get_column("target")
-        .unique()
-        .sort()
-        .to_list()
-    )
-    observed_targets = (
-        observed_data_table.filter(pl.col("loc_abbr") == loc_abbr)
-        .get_column("target")
-        .unique()
-        .sort()
-        .to_list()
-    )
-    suffix = "_".join(selected_models) if selected_models else "none"
-    target_selection_key = f"target_selection_{suffix}"
-    all_targets = sorted(set(forecast_targets + observed_targets))
-    selected_target = st.selectbox(
-        "Target",
-        options=all_targets,
-        index=0,
-        key=target_selection_key,
-    )
-    return selected_target
-
-
-@st.cache_data
-def get_available_locations(
-    observed_data_table: pl.DataFrame,
-    forecast_table: pl.DataFrame,
-    selected_models: list[str] | None = None,
-) -> pl.DataFrame:
-    """
-    Retrieves a dataframe of locations from forecasttools
-    used for converting between location formats. The
-    dataframe is cached for streamlit via cache_data.
-
-    Parameters
-    ----------
-    observed_data_table : pl.DataFrame
-        A hubverse table of loaded data (possibly empty).
-    forecast_table : pl.DataFrame
-        The hubverse formatted table of forecasted ED
-        visits and or hospital admissions (possibly empty).
-    selected_models : list[str] | None
-        Model(s) selected for viewing in the annotator.
-        Only non-empty once forecast file has been
-        uploaded and models have been selected. Defaults
-        to None.
-
-    Returns
-    -------
-    pl.DataFrame
-        A dataframe of locations in different formats.
-    """
-    if selected_models:
-        locs = (
-            forecast_table.filter(pl.col("model_id").is_in(selected_models))
-            .get_column("loc_abbr")
-            .unique()
-            .to_list()
-        )
-    else:
-        locs = (
-            pl.concat(
-                [
-                    observed_data_table.get_column("loc_abbr"),
-                    forecast_table.get_column("loc_abbr"),
-                ]
-            )
-            .unique()
-            .to_list()
-        )
-    return forecasttools.location_lookup(
-        location_vector=locs,
-        location_format="abbr",
-    )
-
-
-def get_reference_dates(forecast_table: pl.DataFrame) -> list[datetime.date]:
-    """
-    Retrieves a dataframe of forecast reference dates. The
-    dataframe is cached for streamlit via cache_data.
-
-    Parameters
-    ----------
-    forecast_table : pl.DataFrame
-        The hubverse formatted table of forecasted ED
-        visits and or hospital admissions (possibly empty).
-
-    Returns
-    -------
-    list[datetime.date]
-        A list of available reference dates.
-    """
-    return forecast_table.get_column("reference_date").unique().to_list()
-
-
-def location_selection_ui(
-    observed_data_table: pl.DataFrame,
-    forecast_table: pl.DataFrame,
-) -> str:
-    """
-    Streamlit widget for the selection of a location (two
-    letter abbreviation for US jurisdiction).
-
-    Parameters
-    ----------
-    observed_data_table : pl.DataFrame
-        A hubverse table of loaded data (possibly empty).
-    forecast_table : pl.DataFrame
-        The hubverse formatted table of forecasted ED
-        visits and or hospital admissions (possibly empty).
-
-    Returns
-    -------
-    str
-        The selected two-letter location abbreviation.
-
-    """
-
-    selected_models = st.session_state.get("model_selection", None)
-    loc_lookup = get_available_locations(
-        observed_data_table, forecast_table, selected_models
-    )
-    if "locations_list" not in st.session_state:
-        st.session_state.locations_list = (
-            loc_lookup.get_column("long_name").sort().to_list()
-        )
-
-    def _go_to_prev_loc():
-        st.session_state.current_loc_id -= 1
-
-    def _go_to_next_loc():
-        st.session_state.current_loc_id += 1
-
-    location_col, prev_col, next_col = st.columns(
-        [6, 1, 1], vertical_alignment="bottom"
-    )
-    with location_col:
-        st.selectbox(
-            "Location",
-            options=list(range(len(st.session_state.locations_list))),
-            key="current_loc_id",
-            format_func=lambda i: st.session_state.locations_list[i],
-        )
-    with prev_col:
-        st.button(
-            "⏮️",
-            disabled=(st.session_state.current_loc_id == 0),
-            on_click=_go_to_prev_loc,
-            key="prev_button",
-            use_container_width=True,
-        )
-    with next_col:
-        st.button(
-            "⏭️",
-            disabled=(
-                st.session_state.current_loc_id
-                == len(st.session_state.locations_list) - 1
-            ),
-            on_click=_go_to_next_loc,
-            key="next_button",
-            use_container_width=True,
-        )
-
-    selected_location = st.session_state.locations_list[
-        st.session_state.current_loc_id
-    ]
-    loc_abbr = (
-        loc_lookup.filter(pl.col("long_name") == selected_location)
-        .get_column("short_name")
-        .item()
-    )
-    return loc_abbr
-
-
-def reference_date_selection_ui(
-    forecast_table: pl.DataFrame,
-) -> datetime.date | None:
-    """
-    Streamlit widget for the selection of forecast
-    reference date.
-
-    Parameters
-    ----------
-    forecast_table : pl.DataFrame
-        The hubverse formatted table of forecasted ED
-        visits and or hospital admissions (possibly empty).
-
-    Returns
-    -------
-    datetime.date | None
-        The selected reference date, or None if no dates
-        are available.
-    """
-    ref_dates = sorted(get_reference_dates(forecast_table), reverse=True)
-    if not ref_dates:
-        st.info("Upload a forecast file to select a reference date.")
-        return None
-    if ref_dates and "ref_date_selection" not in st.session_state:
-        st.session_state.ref_date_selection = ref_dates[0]
-    selected_ref_date = st.selectbox(
-        "Reference Date",
-        options=ref_dates,
-        format_func=lambda d: d.strftime("%Y-%m-%d"),
-        key="ref_date_selection",
-    )
-    return selected_ref_date
-
-
-def is_empty_chart(chart: alt.LayerChart) -> bool:
-    """
-    Checks if an altair layer is empty. Primarily used for
-    resolving forecast and observed data layering when
-    only one file is uploaded.
-
-    Parameters
-    ----------
-    chart: alt.LayerChart
-        An altair LayerChart that is either observed data
-        or a forecast. The layer may be empty.
-
-    Returns
-    -------
-    bool
-        Whether the altair LayerChart is empty.
-    """
-    spec = chart.to_dict()
-    # unit chart: no data, no mark, no encoding
-    if "layer" not in spec:
-        return not (
-            spec.get("data") or spec.get("mark") or spec.get("encoding")
-        )
-    # LayerChart: check each sub-layer recursively
-    # check if the layer list is empty or all sub-layers
-    # are empty
-    if not spec["layer"]:
-        return True
-    # for each sub-layer, check if it's empty by examining
-    # its dict directly instead of converting back to
-    # Chart object (which can cause validation errors)
-    return all(
-        not (sub.get("data") or sub.get("mark") or sub.get("encoding"))
-        for sub in spec["layer"]
-    )
-
-
-def target_data_chart(
-    observed_data_table: pl.DataFrame,
-    scale: ScaleType = "log",
-    grid: bool = True,
-) -> alt.Chart | alt.LayerChart:
-    """
-    Layers target hubverse data onto `altair` plot.
-
-    Parameters
-    ----------
-    observed_data_table : pl.DataFrame
-        A polars dataframe of E and H target data formatted
-        as hubverse time series.
-    scale : str
-        The scale to use for the Y axis during plotting.
-        Defaults to logarithmic.
-    grid : bool
-        Whether to use gridlines for the X and Y axes.
-        Defaults to True.
-
-    Returns
-    -------
-    alt.Chart
-        An `altair` chart with the target hubverse data.
-    """
-    if observed_data_table.is_empty():
-        return alt.layer()
-    yscale = alt.Scale(type=scale)
-    x_axis = alt.Axis(title=None, grid=grid, ticks=True, labels=True)
-    y_axis = alt.Axis(
-        title=None, grid=grid, ticks=True, labels=True, orient="right"
-    )
-    obs_layer = (
-        alt.Chart(observed_data_table, width=PLOT_WIDTH)
-        .mark_point(filled=True, size=MARKER_SIZE, color="limegreen")
-        .encode(
-            x=alt.X("date:T", axis=x_axis),
-            y=alt.Y("observation:Q", axis=y_axis, scale=yscale),
-            tooltip=[
-                alt.Tooltip("date:T"),
-                alt.Tooltip("observation:Q"),
-            ],
-        )
-    )
-    return obs_layer
-
-
-def quantile_forecast_chart(
-    forecast_table: pl.DataFrame, scale: ScaleType = "log", grid: bool = True
-) -> alt.LayerChart:
-    """
-    Uses a hubverse table (polars) and a reference date to
-    display quantile forecasts faceted by model. The
-    output_type of the hubverse table must therefore be
-    'quantile'.
-
-    Parameters
-    ----------
-    forecast_table : pl.DataFrame
-        The hubverse-formatted forecast table.
-    scale : str
-        The scale to use for the Y axis during plotting.
-        Defaults to logarithmic.
-    grid : bool
-        Whether to use gridlines for the X and Y axes.
-        Defaults to True.
-
-    Returns
-    -------
-    alt.LayerChart
-        An altair chart object with plotted forecasts.
-    """
-    if forecast_table.is_empty():
-        return alt.layer()
-    value_col = "value"
-    yscale = alt.Scale(type=scale)
-    x_axis = alt.Axis(title=None, grid=grid, ticks=True, labels=True)
-    y_axis = alt.Axis(
-        title="Forecasted Value",
-        grid=grid,
-        ticks=True,
-        labels=True,
-        orient="right",
-    )
-    # filter to quantile only rows and ensure quantiles
-    # are str for pivot; also, pivot to wide, so quantiles
-    # ids are columns
-    df_wide = (
-        forecast_table.filter(pl.col("output_type") == "quantile")
-        .pivot(
-            on="output_type_id",
-            index=cs.exclude("output_type_id", value_col),
-            values=value_col,
-        )
-        .with_columns(pl.col("0.5").alias("median"))
-    )
-    base = alt.Chart(df_wide, width=PLOT_WIDTH).encode(
-        x=alt.X("target_end_date:T", axis=x_axis),
-        y=alt.Y("median:Q", axis=y_axis, scale=yscale),
-    )
-    band_95 = base.mark_errorband(
-        extent="ci",
-        opacity=0.1,
-        interpolate="step",
-    ).encode(
-        y=alt.Y("0.025:Q", axis=y_axis),
-        y2="0.975:Q",
-        fill=alt.value("steelblue"),
-    )
-    band_80 = base.mark_errorband(
-        extent="ci",
-        opacity=0.2,
-        interpolate="step",
-    ).encode(
-        y=alt.Y("0.10:Q", axis=y_axis),
-        y2="0.90:Q",
-        fill=alt.value("steelblue"),
-    )
-    band_50 = base.mark_errorband(
-        extent="iqr",
-        opacity=0.3,
-        interpolate="step",
-    ).encode(
-        y=alt.Y("0.25:Q", axis=y_axis),
-        y2="0.75:Q",
-        fill=alt.value("steelblue"),
-    )
-    median = base.mark_line(
-        strokeWidth=STROKE_WIDTH,
-        interpolate="step",
-        color="navy",
-    ).encode(alt.Y("median:Q", axis=y_axis))
-    return alt.layer(band_95, band_80, band_50, median)
-
-
-def plotting_ui(
-    data_to_plot: pl.DataFrame,
-    forecasts_to_plot: pl.DataFrame,
-    loc_abbr: str,
-    selected_target: str | None,
-    selected_ref_date: datetime.date,
-    scale,
-    grid,
-) -> None:
-    """
-    Altair chart of the forecasts, with observed data
-    overlaid where possible.
-
-    Parameters
-    ----------
-    data_to_plot : pl.DataFrame
-        The hubverse formatted observations time-series,
-        filtered to the requested location, target, and
-        model(s).
-    forecasts_to_plot : pl.DataFrame
-        The hubverse formatted forecast table, filtered
-        to the requested location, target, and model.
-    loc_abbr : str
-        The selection location, typically a US jurisdiction.
-    selected_target : str
-        The target for filtering in the forecast and or
-        observed hubverse tables.
-    selected_ref_date : str
-        The selected reference date.
-    """
-    # empty streamlit object (DeltaGenerator) needed for
-    # plots to reload successfully with new data.
-    base_chart = st.empty()
-    # scale = "log" if st.checkbox("Log-scale", value=True) else "linear"
-    # grid = st.checkbox("Gridlines", value=True)
-    forecast_layer = quantile_forecast_chart(
-        forecasts_to_plot, scale=scale, grid=grid
-    )
-    observed_layer = target_data_chart(data_to_plot, scale=scale, grid=grid)
-    sub_layers = [
-        layer
-        for layer in [forecast_layer, observed_layer]
-        if not is_empty_chart(layer)
-    ]
-    if sub_layers:
-        # for some reason alt.layer(*sub_layers) does not work
-        layer = reduce(lambda x, y: x + y, sub_layers)
-    else:
-        st.info("No data to plot for that model/target/location.")
-        return
-    title = f"{loc_abbr}: {selected_target}, {selected_ref_date}"
-    chart = (
-        layer.interactive()
-        .properties(title=alt.TitleParams(text=title, anchor="middle"))
-        .facet(row=alt.Row("model_id:N"), columns=1)
-    )
-    chart_key = f"forecast_{loc_abbr}_{selected_target}"
-    base_chart.altair_chart(chart, use_container_width=False, key=chart_key)
-
-
-def filter_for_plotting(
-    observed_data_table: pl.DataFrame,
-    forecast_table: pl.DataFrame,
-    selected_models: list[str],
-    selected_target: str | None,
-    selected_ref_date: datetime.date,
-    loc_abbr: str,
-) -> tuple[pl.DataFrame, pl.DataFrame]:
-    """
-    Filter forecast and observed data tables for the
-    selected models and target.
-
-    Parameters
-    ----------
-    observed_data_table : pl.DataFrame
-        A hubverse table of loaded data (possibly empty).
-    forecast_table : pl.DataFrame
-        The hubverse formatted table of forecasted ED
-        visits and or hospital admissions (possibly empty).
-    selected_models : list[str]
-        Selected models to annotate.
-    selected_target : str
-        The target for filtering in the forecast and or
-        observed hubverse tables.
-    selected_ref_date : datetime.date
-        The selected reference date.
-    loc_abbr
-        The abbreviated US jurisdiction abbreviation.
-
-    Returns
-    -------
-    tuple
-        A tuple of observed_data_table (pl.DataFrame) and
-        forecast_table (pl.DataFrame) filtered by model,
-        target, and location, to be used for plotting.
-    """
-    data_to_plot = observed_data_table.filter(
-        pl.col("loc_abbr") == loc_abbr,
-        pl.col("target") == selected_target,
-    )
-    forecasts_to_plot = forecast_table.filter(
-        pl.col("loc_abbr") == loc_abbr,
-        pl.col("target") == selected_target,
-        pl.col("model_id").is_in(selected_models),
-        pl.col("reference_date") == selected_ref_date,
-    )
-    return data_to_plot, forecasts_to_plot
-
-
-def validate_schema(
-    df: pl.DataFrame,
-    expected_schema: dict[str, pl.DataType],
-    name: str,
-    strict: bool = False,
-) -> None:
-    """
-    Stop the app if received dataframe does not adhere to
-    the provided schema.
-
-    Parameters
-    ----------
-    df : pl.DataFrame
-        An ingested dataframe expected to be either
-        hubverse formatted observed data or forecasts.
-    expected_schema : dict[str, pl.DataType]
-        Mapping of column name to expected Polars dtype.
-    name : str
-        Name for the dataframe (used in error messages).
-    strict : bool
-        If True, extra columns beyond those in
-        `expected_schema` will also trigger an error.
-        If False, extra columns are ignored. Defaults to
-        False.
-    """
-    actual = df.schema
-    missing = set(expected_schema) - actual.keys()
-    extra = set(actual.keys()) - expected_schema.keys() if strict else set()
-    mismatches = {
-        col: (expected_schema[col], actual[col])
-        for col in expected_schema.keys() & actual.keys()
-        if expected_schema[col] != actual[col]
-    }
-    if missing or extra or mismatches:
-        parts: list[str] = []
-        if missing:
-            parts.append(f"missing cols {sorted(missing)}")
-        if extra:
-            parts.append(f"unexpected cols {sorted(extra)}")
-        for col, (exp, act) in mismatches.items():
-            parts.append(f"'{col}' expected {exp}, got {act}")
-        st.error(f"{name} schema problems: " + "; ".join(parts))
-        st.stop()
-
-
-@st.cache_data
-def load_hubverse_table(hub_file: UploadedFile | None):
-    """
-    Load a hubverse formatted table into Polars from a
-    data file uploaded to Streamlit.
-
-    Parameters
-    ----------
-    hub_file : UploadedFile | None
-        A file-like object returned by Streamlit's
-        `st.file_uploader`. Supported file extensions are:
-        `.parquet` and `.csv`. If `hub_file` is `None`,
-        an empty DataFrame is returned.
-
-    Returns
-    -------
-    pl.DataFrame
-        A DataFrame containing the loaded data as a
-        hubverse formatted table, or an empty DataFrame if
-        no file was uploaded.
-
-    Raises
-    ------
-    ValueError
-        If the uploaded file has an unsupported extension
-        (not `.parquet` or `.csv`).
-    """
-    if hub_file is None:
-        return pl.DataFrame()
-    ext = pathlib.Path(hub_file.name).suffix.lower()
-    if ext == ".parquet":
-        hub_table = pl.read_parquet(hub_file)
-    elif ext == ".csv":
-        hub_table = pl.read_csv(hub_file)
-    else:
-        st.error(f"Unsupported file type: {ext}")
-        st.stop()
-    logger.info(f"Uploaded file:\n{hub_file.name}")
-    n_rows, n_cols = hub_table.shape
-    size_bytes = hub_table.estimated_size()
-    size_mb = size_bytes / 1e6
-    logger.info(
-        f"Hubverse Shape: {n_rows} rows x {n_cols} columns\n"
-        f"Approximately {size_mb:.2f} MB in memory"
-    )
-    # ensure hub table loc column is two letter abbrs
-    if "location" in hub_table.columns:
-        codes = hub_table.get_column("location").unique().to_list()
-        lookup = forecasttools.location_lookup(
-            location_vector=codes, location_format="hubverse"
-        )
-        code_to_abbr = dict(
-            lookup.select(["location_code", "short_name"]).iter_rows()
-        )
-        hub_table = hub_table.with_columns(
-            pl.col("location").replace(code_to_abbr).alias("loc_abbr")
-        )
-    return hub_table
-
-
-def load_observed_data(
-    observed_data_file: UploadedFile | None,
-) -> pl.DataFrame:
-    """
-    Loads and validates the observed data table from a
-    Hubverse formatted file. Returns an empty DataFrame
-    with the given schema if no file is provided.
-    Otherwise, read via `load_hubverse_table`, filter to
-    the latest `as_of` date, then validate against
-    `expected_schema` (stopping on failure).
-
-    Parameters
-    ----------
-    observed_data_file : UploadedFile | None
-        Streamlit-uploaded file containing observed data,
-        or None.
-
-    Returns
-    -------
-    pl.DataFrame
-        The loaded and validated observed data table, or
-        an empty DataFrame conforming to `expected_schema`
-        if no file was uploaded.
-    """
-    observed_schema = {
-        "date": pl.Date,
-        "state": pl.Utf8,
-        "observation": pl.Float64,
-        "location": pl.Utf8,
-        "as_of": pl.Date,
-        "target": pl.Utf8,
-        "loc_abbr": pl.Utf8,
-    }
-    if not observed_data_file:
-        return pl.DataFrame(schema=observed_schema)
-    table = load_hubverse_table(observed_data_file)
-    validate_schema(table, observed_schema, "Observed Data")
-    table = table.filter(pl.col("as_of") == pl.col("as_of").max())
-    return table
-
-
-def load_forecast_data(
-    forecast_file: UploadedFile | None,
-) -> pl.DataFrame:
-    """
-    Loads and validates the forecast data table from a
-    Hubverse formatted file. Returns an empty DataFrame
-    with the given schema if no file is provided.
-    Otherwise, read via `load_hubverse_table` and
-    validate against `expected_schema` (stopping on
-    failure).
-
-    Parameters
-    ----------
-    forecast_file : UploadedFile | None
-        Streamlit-uploaded file containing forecast data,
-        or None.
-
-    Returns
-    -------
-    pl.DataFrame
-        The loaded and validated forecast table, or an
-        empty DataFrame conforming to `expected_schema`
-        if no file was uploaded.
-    """
-    forecast_schema = {
-        "model_id": pl.Utf8,
-        "reference_date": pl.Date,
-        "target": pl.Utf8,
-        "horizon": pl.Int32,
-        "target_end_date": pl.Date,
-        "location": pl.Utf8,
-        "output_type": pl.Utf8,
-        "output_type_id": pl.Utf8,
-        "value": pl.Float64,
-        "loc_abbr": pl.Utf8,
-    }
-    if not forecast_file:
-        return pl.DataFrame(schema=forecast_schema)
-    table = load_hubverse_table(forecast_file)
-    validate_schema(table, forecast_schema, "Forecast Data")
-    return table
-
-
-def load_data_ui() -> tuple[pl.DataFrame, pl.DataFrame]:
-    """
-    Streamlit widget for the upload of the hubverse
-    formatted influenza and COVID-19 ED visits and hospital
-    admissions observations time-series and hubverse
-    formatted forecast table.
-
-    Returns
-    -------
-    tuple
-        A tuple of observed_data_table (pl.DataFrame), i.e.
-        the loaded observed data table (filtered to latest
-        as_of date) or an empty DataFrame and
-        forecast_table (pl.DataFrame), i.e. the loaded
-        forecast table or an empty DataFrame.
-    """
-    observed_file = st.file_uploader(
-        "Upload Hubverse Target Data", type=["parquet"]
-    )
-    forecast_file = st.file_uploader(
-        "Upload Hubverse Forecasts", type=["csv", "parquet"]
-    )
-    observed_data_table = load_observed_data(
-        observed_file,
-    )
-    forecast_table = load_forecast_data(
-        forecast_file,
-    )
-    return observed_data_table, forecast_table
-=======
 from ui import (
     forecast_annotation_ui,
     load_data_ui,
@@ -892,7 +17,6 @@
     target_selection_ui,
 )
 from utils import filter_for_plotting
->>>>>>> c2d0837b
 
 
 def main() -> None:
