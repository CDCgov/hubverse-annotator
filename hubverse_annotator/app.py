--- conflicted
+++ resolved
@@ -217,11 +217,6 @@
         if smhubt_to_plot.is_empty():
             st.warning("No forecasts available for current selection.")
         else:
-<<<<<<< HEAD
-            forecast_chart = create_quantile_forecast_chart(smhubt_to_plot)
-            st.altair_chart(forecast_chart, use_container_width=True)
-        # st.cache
-=======
             forecast_layers = create_quantile_forecast_chart(smhubt_to_plot)
             if eh_table is not None:
                 eh_to_plot = eh_table.with_columns(pl.col("date")).filter(
@@ -249,7 +244,6 @@
                 ).interactive()
                 st.altair_chart(forecast_layers, use_container_width=True)
 
->>>>>>> c50a18cb
         # preference and comments saving
         output_dir = pathlib.Path("../output")
         output_dir.mkdir(parents=True, exist_ok=True)
