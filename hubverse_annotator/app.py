"""
A streamlit application that loads hubverse formatted
tables and plots model forecasts for the user to compare
and annotate models.

To run: uv run streamlit run ./hubverse_annotator/app.py
"""

import datetime
import json
import logging
import pathlib
import time
from functools import reduce
from typing import Literal

import altair as alt
import forecasttools
import polars as pl
import polars.selectors as cs
import streamlit as st
from streamlit.runtime.uploaded_file_manager import UploadedFile
from streamlit_shortcuts import add_shortcuts

type ScaleType = Literal["linear", "log"]

logging.basicConfig(level=logging.INFO)
logger = logging.getLogger(__name__)

PLOT_WIDTH = 625
STROKE_WIDTH = 2
MARKER_SIZE = 25

add_shortcuts(prev_button="arrowleft", next_button="arrowright")


def export_button() -> None:
    """
    Streamlit widget for exporting annotated forecasts.
    """
    if st.button("Export forecasts"):
        col1, col2, col3 = st.columns([1, 3, 1])
        with col2:
            st.success("Export functionality not yet implemented.")


def forecast_annotation_ui(
    selected_models: list[str],
    loc_abbr: str,
    selected_ref_date: datetime.date,
) -> None:
    """
    Streamlit widget for status/comments UI per model and
    saving to JSON.

    Parameters
    ----------
    selected_models : list[str]
        Selected models to annotate.
    loc_abbr : str
        The selection location, typically a US jurisdiction.
    selected_ref_date : datetime.date
        The selected reference date.
    """
    output_dir = pathlib.Path("../output")
    output_dir.mkdir(parents=True, exist_ok=True)
    annotations_file = output_dir / f"anno_{selected_ref_date}.json"
    if annotations_file.exists():
        with annotations_file.open("r") as f:
            annotations = json.load(f)
    else:
        annotations = {}
    by_loc = annotations.setdefault(loc_abbr, {})
    for m in selected_models:
        st.markdown(f"### {m}")
        prev = by_loc.get(m, {})
        default_status = prev.get("status", "None")
        default_comment = prev.get("comment", "")
        status = st.selectbox(
            "Status",
            ["Preferred", "Omitted", "None"],
            index=["Preferred", "Omitted", "None"].index(default_status),
            key=f"status_{loc_abbr}_{m}",
        )
        comment = st.text_input(
            "Comments",
            default_comment,
            key=f"comment_{loc_abbr}_{m}",
        )
        by_loc[m] = {"status": status, "comment": comment}
    with annotations_file.open("w") as f:
        json.dump(annotations, f, indent=2)
    export_button()


def model_selection_ui(
<<<<<<< HEAD
    forecast_table: pl.DataFrame, loc_abbr: str
) -> list[str]:
    """
    Streamlit widget for picking one or more models at a
    given location.

    Returns
    -------
    selected_models : list[str]
        The list of model IDs the user selected (may be
        empty).
    loc_abbr : str
        The selection location, typically a US
        jurisdiction.
=======
    forecast_table: pl.DataFrame,
    loc_abbr: str,
) -> list[str]:
    """
    Renders a Streamlit multiselect widget for choosing
    models, with "All" and "None" buttons. Defaults to all
    models being selected.

    Parameters
    ----------
    forecast_table : pl.DataFrame
        Hubverse-formatted forecasts (must include
        "loc_abbr" and "model_id" columns; possibly empty).
    loc_abbr : str
        The selection location, typically a US
        jurisdiction.

    Returns
    -------
    list[str]
        The list of currently selected model_ids.
>>>>>>> bfb129b1
    """

    models = (
        forecast_table.filter(pl.col("loc_abbr") == loc_abbr)
        .get_column("model_id")
        .unique()
        .sort()
        .to_list()
    )
<<<<<<< HEAD
    return st.multiselect(
        "Model(s)",
        options=models,
        default=[],
        key="model_selection",
    )

=======
    if not models:
        st.info("Upload forecasts for this location to pick models.")
        return []
    if "model_selection" not in st.session_state:
        st.session_state.model_selection = models.copy()

    def _select_all():
        st.session_state.model_selection = models.copy()

    def _select_none():
        st.session_state.model_selection = []

    all_button, none_button = st.columns(2)
    all_button.button("All", on_click=_select_all)
    none_button.button("None", on_click=_select_none)
    selected_models = st.multiselect(
        "Model(s)",
        options=models,
        key="model_selection",
    )

    return selected_models

>>>>>>> bfb129b1

def target_selection_ui(
    observed_data_table: pl.DataFrame,
    forecast_table: pl.DataFrame,
    loc_abbr: str,
<<<<<<< HEAD
) -> str | None:
    """
    Streamlit widget for picking the forecasting target,
    based on the chosen location and any selected models.

    Returns
    -------
    observed_data_table : pl.DataFrame
        A hubverse table of loaded data (possibly empty).
    forecast_table : pl.DataFrame
        The hubverse formatted table of forecasted ED
        visits and or hospital admissions (possibly empty).
    selected_target : str | None
        The target name or None if no options.
    """
    selected_models = st.session_state.get("model_selection", [])
=======
    selected_models: list[str],
) -> str | None:
    """
    Renders a Streamlit selectbox for choosing a
    target. Always defaults to the first alphabetical
    target whenever the set of models changes.

    Parameters
    ----------
    observed_data_table : pl.DataFrame
        Hubverse formatted observed data table (must
        include "loc_abbr", "target"; possibly empty).
    forecast_table : pl.DataFrame
        Hubverse formatted forecast table (must include
        "loc_abbr", "model_id", "target"; possibly empty).
    loc_abbr : str
        The selection location, typically a US
        jurisdiction.
    selected_models : list[str]
        Models currently selected.

    Returns
    -------
    str | None
        The selected target, or None if there are no
        targets.
    """
>>>>>>> bfb129b1
    forecast_targets = (
        forecast_table.filter(
            pl.col("loc_abbr") == loc_abbr,
            pl.col("model_id").is_in(selected_models),
        )
        .get_column("target")
        .unique()
        .sort()
        .to_list()
    )
    observed_targets = (
        observed_data_table.filter(pl.col("loc_abbr") == loc_abbr)
        .get_column("target")
        .unique()
        .sort()
        .to_list()
    )
<<<<<<< HEAD
    all_targets = sorted(set(forecast_targets + observed_targets))
    return st.selectbox(
=======
    suffix = "_".join(selected_models) if selected_models else "none"
    target_selection_key = f"target_selection_{suffix}"
    all_targets = sorted(set(forecast_targets + observed_data_targets))
    selected_target = st.selectbox(
>>>>>>> bfb129b1
        "Target",
        options=all_targets,
        index=0,
        key=target_selection_key,
    )
<<<<<<< HEAD
=======
    return selected_target
>>>>>>> bfb129b1


@st.cache_data
def get_available_locations(
    observed_data_table: pl.DataFrame,
    forecast_table: pl.DataFrame,
    selected_models: list[str] | None = None,
) -> pl.DataFrame:
    """
    Retrieves a dataframe of locations from forecasttools
    used for converting between location formats. The
    dataframe is cached for streamlit via cache_data.

    Parameters
    ----------
    observed_data_table : pl.DataFrame
        A hubverse table of loaded data (possibly empty).
    forecast_table : pl.DataFrame
        The hubverse formatted table of forecasted ED
        visits and or hospital admissions (possibly empty).
    selected_models : list[str] | None
        Model(s) selected for viewing in the annotator.
        Only non-empty once forecast file has been
        uploaded and models have been selected. Defaults
        to None.

    Returns
    -------
    pl.DataFrame
        A dataframe of locations in different formats.
    """
    if selected_models:
        locs = (
            forecast_table.filter(pl.col("model_id").is_in(selected_models))
            .get_column("loc_abbr")
            .unique()
            .to_list()
        )
    else:
        locs = (
            pl.concat(
                [
                    observed_data_table.get_column("loc_abbr"),
                    forecast_table.get_column("loc_abbr"),
                ]
            )
            .unique()
            .to_list()
        )
    return forecasttools.location_lookup(
        location_vector=locs,
        location_format="abbr",
    )


def get_reference_dates(forecast_table: pl.DataFrame) -> list[datetime.date]:
    """
    Retrieves a dataframe of forecast reference dates. The
    dataframe is cached for streamlit via cache_data.

    Parameters
    ----------
    forecast_table : pl.DataFrame
        The hubverse formatted table of forecasted ED
        visits and or hospital admissions (possibly empty).

    Returns
    -------
    list[datetime.date]
        A list of available reference dates.
    """
    return forecast_table.get_column("reference_date").unique().to_list()


<<<<<<< HEAD
def location_and_reference_data_ui(
    observed_data_table: pl.DataFrame,
    forecast_table: pl.DataFrame,
    selected_models: list[str] | None = None,
) -> tuple[str, datetime.date]:
=======
def location_selection_ui(
    observed_data_table: pl.DataFrame,
    forecast_table: pl.DataFrame,
) -> str:
>>>>>>> bfb129b1
    """
    Streamlit widget for the selection of a location (two
    letter abbreviation for US jurisdiction).

    Parameters
    ----------
    observed_data_table : pl.DataFrame
        A hubverse table of loaded data (possibly empty).
    forecast_table : pl.DataFrame
        The hubverse formatted table of forecasted ED
        visits and or hospital admissions (possibly empty).

    Returns
    -------
    str
        The selected two-letter location abbreviation.

    """

    selected_models = st.session_state.get("model_selection", None)
    loc_lookup = get_available_locations(
        observed_data_table, forecast_table, selected_models
    )
    if "locations_list" not in st.session_state:
        st.session_state.locations_list = (
            loc_lookup.get_column("long_name").sort().to_list()
        )

    def _go_to_prev_loc():
        st.session_state.current_loc_id -= 1

    def _go_to_next_loc():
        st.session_state.current_loc_id += 1

    location_col, prev_col, next_col = st.columns(
        [6, 1, 1], vertical_alignment="bottom"
    )
    with location_col:
        st.selectbox(
            "Location",
            options=list(range(len(st.session_state.locations_list))),
            key="current_loc_id",
            format_func=lambda i: st.session_state.locations_list[i],
        )
    with prev_col:
        st.button(
            "⏮️",
            disabled=(st.session_state.current_loc_id == 0),
            on_click=_go_to_prev_loc,
            key="prev_button",
            use_container_width=True,
        )
    with next_col:
        st.button(
            "⏭️",
            disabled=(
                st.session_state.current_loc_id
                == len(st.session_state.locations_list) - 1
            ),
            on_click=_go_to_next_loc,
            key="next_button",
            use_container_width=True,
        )

    selected_location = st.session_state.locations_list[
        st.session_state.current_loc_id
    ]
    loc_abbr = (
        loc_lookup.filter(pl.col("long_name") == selected_location)
        .get_column("short_name")
        .item()
    )
    return loc_abbr


def reference_date_selection_ui(
    forecast_table: pl.DataFrame,
) -> datetime.date | None:
    """
    Streamlit widget for the selection of forecast
    reference date.

    Parameters
    ----------
    forecast_table : pl.DataFrame
        The hubverse formatted table of forecasted ED
        visits and or hospital admissions (possibly empty).

    Returns
    -------
    datetime.date | None
        The selected reference date, or None if no dates
        are available.
    """
    ref_dates = sorted(get_reference_dates(forecast_table), reverse=True)
    if not ref_dates:
        st.info("Upload a forecast file to select a reference date.")
        return None
    if ref_dates and "ref_date_selection" not in st.session_state:
        st.session_state.ref_date_selection = ref_dates[0]
    selected_ref_date = st.selectbox(
        "Reference Date",
        options=ref_dates,
        format_func=lambda d: d.strftime("%Y-%m-%d"),
        key="ref_date_selection",
    )
<<<<<<< HEAD

    return loc_abbr, selected_ref_date
=======
    return selected_ref_date
>>>>>>> bfb129b1


def is_empty_chart(chart: alt.LayerChart) -> bool:
    """
    Checks if an altair layer is empty. Primarily used for
    resolving forecast and observed data layering when
    only one file is uploaded.

    Parameters
    ----------
    chart: alt.LayerChart
        An altair LayerChart that is either observed data
        or a forecast. The layer may be empty.

    Returns
    -------
    bool
        Whether the altair LayerChart is empty.
    """
    spec = chart.to_dict()
    # unit chart: no data, no mark, no encoding
    if "layer" not in spec:
        return not (
            spec.get("data") or spec.get("mark") or spec.get("encoding")
        )
    # LayerChart: check each sub-layer recursively
    # check if the layer list is empty or all sub-layers
    # are empty
    if not spec["layer"]:
        return True
    # for each sub-layer, check if it's empty by examining
    # its dict directly instead of converting back to
    # Chart object (which can cause validation errors)
    return all(
        not (sub.get("data") or sub.get("mark") or sub.get("encoding"))
        for sub in spec["layer"]
    )


def target_data_chart(
    observed_data_table: pl.DataFrame,
    scale: ScaleType = "log",
    grid: bool = True,
) -> alt.Chart | alt.LayerChart:
    """
    Layers target hubverse data onto `altair` plot.

    Parameters
    ----------
    observed_data_table : pl.DataFrame
        A polars dataframe of E and H target data formatted
        as hubverse time series.
    scale : str
        The scale to use for the Y axis during plotting.
        Defaults to logarithmic.
    grid : bool
        Whether to use gridlines for the X and Y axes.
        Defaults to True.

    Returns
    -------
    alt.Chart
        An `altair` chart with the target hubverse data.
    """
    if observed_data_table.is_empty():
        return alt.layer()
    yscale = alt.Scale(type=scale)
    x_axis = alt.Axis(title=None, grid=grid, ticks=True, labels=True)
    y_axis = alt.Axis(
        title=None, grid=grid, ticks=True, labels=True, orient="right"
    )
    obs_layer = (
        alt.Chart(observed_data_table, width=PLOT_WIDTH)
        .mark_point(filled=True, size=MARKER_SIZE, color="limegreen")
        .encode(
            x=alt.X("date:T", axis=x_axis),
            y=alt.Y("observation:Q", axis=y_axis, scale=yscale),
            tooltip=[
                alt.Tooltip("date:T"),
                alt.Tooltip("observation:Q"),
            ],
        )
    )
    return obs_layer


def quantile_forecast_chart(
    forecast_table: pl.DataFrame, scale: ScaleType = "log", grid: bool = True
) -> alt.LayerChart:
    """
    Uses a hubverse table (polars) and a reference date to
    display quantile forecasts faceted by model. The
    output_type of the hubverse table must therefore be
    'quantile'.

    Parameters
    ----------
    forecast_table : pl.DataFrame
        The hubverse-formatted forecast table.
    scale : str
        The scale to use for the Y axis during plotting.
        Defaults to logarithmic.
    grid : bool
        Whether to use gridlines for the X and Y axes.
        Defaults to True.

    Returns
    -------
    alt.LayerChart
        An altair chart object with plotted forecasts.
    """
    if forecast_table.is_empty():
        return alt.layer()
    value_col = "value"
    yscale = alt.Scale(type=scale)
    x_axis = alt.Axis(title=None, grid=grid, ticks=True, labels=True)
    y_axis = alt.Axis(
        title="Forecasted Value",
        grid=grid,
        ticks=True,
        labels=True,
        orient="right",
    )
    # filter to quantile only rows and ensure quantiles
    # are str for pivot; also, pivot to wide, so quantiles
    # ids are columns
    df_wide = (
        forecast_table.filter(pl.col("output_type") == "quantile")
        .pivot(
            on="output_type_id",
            index=cs.exclude("output_type_id", value_col),
            values=value_col,
        )
        .with_columns(pl.col("0.5").alias("median"))
    )
    base = alt.Chart(df_wide, width=PLOT_WIDTH).encode(
        x=alt.X("target_end_date:T", axis=x_axis),
        y=alt.Y("median:Q", axis=y_axis, scale=yscale),
    )
    band_95 = base.mark_errorband(
        extent="ci",
        opacity=0.1,
        interpolate="step",
    ).encode(
        y=alt.Y("0.025:Q", axis=y_axis),
        y2="0.975:Q",
        fill=alt.value("steelblue"),
    )
    band_80 = base.mark_errorband(
        extent="ci",
        opacity=0.2,
        interpolate="step",
    ).encode(
        y=alt.Y("0.10:Q", axis=y_axis),
        y2="0.90:Q",
        fill=alt.value("steelblue"),
    )
    band_50 = base.mark_errorband(
        extent="iqr",
        opacity=0.3,
        interpolate="step",
    ).encode(
        y=alt.Y("0.25:Q", axis=y_axis),
        y2="0.75:Q",
        fill=alt.value("steelblue"),
    )
    median = base.mark_line(
        strokeWidth=STROKE_WIDTH,
        interpolate="step",
        color="navy",
    ).encode(alt.Y("median:Q", axis=y_axis))
    return alt.layer(band_95, band_80, band_50, median)


def plotting_ui(
    data_to_plot: pl.DataFrame,
    forecasts_to_plot: pl.DataFrame,
    loc_abbr: str,
    selected_target: str | None,
    selected_ref_date: datetime.date,
    scale,
    grid,
) -> None:
    """
    Altair chart of the forecasts, with observed data
    overlaid where possible.

    Parameters
    ----------
    data_to_plot : pl.DataFrame
        The hubverse formatted observations time-series,
        filtered to the requested location, target, and
        model(s).
    forecasts_to_plot : pl.DataFrame
        The hubverse formatted forecast table, filtered
        to the requested location, target, and model.
    loc_abbr : str
        The selection location, typically a US jurisdiction.
    selected_target : str
        The target for filtering in the forecast and or
        observed hubverse tables.
    selected_ref_date : str
        The selected reference date.
    """
    # empty streamlit object (DeltaGenerator) needed for
    # plots to reload successfully with new data.
    base_chart = st.empty()
    # scale = "log" if st.checkbox("Log-scale", value=True) else "linear"
    # grid = st.checkbox("Gridlines", value=True)
    forecast_layer = quantile_forecast_chart(
        forecasts_to_plot, scale=scale, grid=grid
    )
    observed_layer = target_data_chart(data_to_plot, scale=scale, grid=grid)
    sub_layers = [
        layer
        for layer in [forecast_layer, observed_layer]
        if not is_empty_chart(layer)
    ]
    if sub_layers:
        # for some reason alt.layer(*sub_layers) does not work
        layer = reduce(lambda x, y: x + y, sub_layers)
    else:
        st.info("No data to plot for that model/target/location.")
        return
    title = f"{loc_abbr}: {selected_target}, {selected_ref_date}"
    chart = (
        layer.interactive()
        .properties(title=alt.TitleParams(text=title, anchor="middle"))
        .facet(row=alt.Row("model_id:N"), columns=1)
    )
    chart_key = f"forecast_{loc_abbr}_{selected_target}"
    base_chart.altair_chart(chart, use_container_width=False, key=chart_key)


def filter_for_plotting(
    observed_data_table: pl.DataFrame,
    forecast_table: pl.DataFrame,
    selected_models: list[str],
    selected_target: str | None,
    selected_ref_date: datetime.date,
    loc_abbr: str,
) -> tuple[pl.DataFrame, pl.DataFrame]:
    """
    Filter forecast and observed data tables for the
    selected models and target.

    Parameters
    ----------
    observed_data_table : pl.DataFrame
        A hubverse table of loaded data (possibly empty).
    forecast_table : pl.DataFrame
        The hubverse formatted table of forecasted ED
        visits and or hospital admissions (possibly empty).
    selected_models : list[str]
        Selected models to annotate.
    selected_target : str
        The target for filtering in the forecast and or
        observed hubverse tables.
    selected_ref_date : datetime.date
        The selected reference date.
    loc_abbr
        The abbreviated US jurisdiction abbreviation.

    Returns
    -------
    tuple
        A tuple of observed_data_table (pl.DataFrame) and
        forecast_table (pl.DataFrame) filtered by model,
        target, and location, to be used for plotting.
    """
    data_to_plot = observed_data_table.filter(
        pl.col("loc_abbr") == loc_abbr,
        pl.col("target") == selected_target,
    )
    forecasts_to_plot = forecast_table.filter(
        pl.col("loc_abbr") == loc_abbr,
        pl.col("target") == selected_target,
        pl.col("model_id").is_in(selected_models),
        pl.col("reference_date") == selected_ref_date,
    )
    return data_to_plot, forecasts_to_plot


def validate_schema(
    df: pl.DataFrame,
    expected_schema: dict[str, pl.DataType],
    name: str,
    strict: bool = False,
) -> None:
    """
    Stop the app if received dataframe does not adhere to
    the provided schema.

    Parameters
    ----------
    df : pl.DataFrame
        An ingested dataframe expected to be either
        hubverse formatted observed data or forecasts.
    expected_schema : dict[str, pl.DataType]
        Mapping of column name to expected Polars dtype.
    name : str
        Name for the dataframe (used in error messages).
    strict : bool
        If True, extra columns beyond those in
        `expected_schema` will also trigger an error.
        If False, extra columns are ignored. Defaults to
        False.
    """
    actual = df.schema
    missing = set(expected_schema) - actual.keys()
    extra = set(actual.keys()) - expected_schema.keys() if strict else set()
    mismatches = {
        col: (expected_schema[col], actual[col])
        for col in expected_schema.keys() & actual.keys()
        if expected_schema[col] != actual[col]
    }
    if missing or extra or mismatches:
        parts: list[str] = []
        if missing:
            parts.append(f"missing cols {sorted(missing)}")
        if extra:
            parts.append(f"unexpected cols {sorted(extra)}")
        for col, (exp, act) in mismatches.items():
            parts.append(f"'{col}' expected {exp}, got {act}")
        st.error(f"{name} schema problems: " + "; ".join(parts))
        st.stop()


@st.cache_data
def load_hubverse_table(hub_file: UploadedFile | None):
    """
    Load a hubverse formatted table into Polars from a
    data file uploaded to Streamlit.

    Parameters
    ----------
    hub_file : UploadedFile | None
        A file-like object returned by Streamlit's
        `st.file_uploader`. Supported file extensions are:
        `.parquet` and `.csv`. If `hub_file` is `None`,
        an empty DataFrame is returned.

    Returns
    -------
    pl.DataFrame
        A DataFrame containing the loaded data as a
        hubverse formatted table, or an empty DataFrame if
        no file was uploaded.

    Raises
    ------
    ValueError
        If the uploaded file has an unsupported extension
        (not `.parquet` or `.csv`).
    """
    if hub_file is None:
        return pl.DataFrame()
    ext = pathlib.Path(hub_file.name).suffix.lower()
    if ext == ".parquet":
        hub_table = pl.read_parquet(hub_file)
    elif ext == ".csv":
        hub_table = pl.read_csv(hub_file)
    else:
        st.error(f"Unsupported file type: {ext}")
        st.stop()
    logger.info(f"Uploaded file:\n{hub_file.name}")
    n_rows, n_cols = hub_table.shape
    size_bytes = hub_table.estimated_size()
    size_mb = size_bytes / 1e6
    logger.info(
        f"Hubverse Shape: {n_rows} rows x {n_cols} columns\n"
        f"Approximately {size_mb:.2f} MB in memory"
    )
    # ensure hub table loc column is two letter abbrs
    if "location" in hub_table.columns:
        codes = hub_table.get_column("location").unique().to_list()
        lookup = forecasttools.location_lookup(
            location_vector=codes, location_format="hubverse"
        )
        code_to_abbr = dict(
            lookup.select(["location_code", "short_name"]).iter_rows()
        )
        hub_table = hub_table.with_columns(
            pl.col("location").replace(code_to_abbr).alias("loc_abbr")
        )
    return hub_table


def load_observed_data(
    observed_data_file: UploadedFile | None,
) -> pl.DataFrame:
    """
    Loads and validates the observed data table from a
    Hubverse formatted file. Returns an empty DataFrame
    with the given schema if no file is provided.
    Otherwise, read via `load_hubverse_table`, filter to
    the latest `as_of` date, then validate against
    `expected_schema` (stopping on failure).

    Parameters
    ----------
    observed_data_file : UploadedFile | None
        Streamlit-uploaded file containing observed data,
        or None.

    Returns
    -------
    pl.DataFrame
        The loaded and validated observed data table, or
        an empty DataFrame conforming to `expected_schema`
        if no file was uploaded.
    """
    observed_schema = {
        "date": pl.Date,
        "state": pl.Utf8,
        "observation": pl.Float64,
        "location": pl.Utf8,
        "as_of": pl.Date,
        "target": pl.Utf8,
        "loc_abbr": pl.Utf8,
    }
    if not observed_data_file:
        return pl.DataFrame(schema=observed_schema)
    table = load_hubverse_table(observed_data_file)
    validate_schema(table, observed_schema, "Observed Data")
    table = table.filter(pl.col("as_of") == pl.col("as_of").max())
    return table


def load_forecast_data(
    forecast_file: UploadedFile | None,
) -> pl.DataFrame:
    """
    Loads and validates the forecast data table from a
    Hubverse formatted file. Returns an empty DataFrame
    with the given schema if no file is provided.
    Otherwise, read via `load_hubverse_table` and
    validate against `expected_schema` (stopping on
    failure).

    Parameters
    ----------
    forecast_file : UploadedFile | None
        Streamlit-uploaded file containing forecast data,
        or None.

    Returns
    -------
    pl.DataFrame
        The loaded and validated forecast table, or an
        empty DataFrame conforming to `expected_schema`
        if no file was uploaded.
    """
    forecast_schema = {
        "model_id": pl.Utf8,
        "reference_date": pl.Date,
        "target": pl.Utf8,
        "horizon": pl.Int32,
        "target_end_date": pl.Date,
        "location": pl.Utf8,
        "output_type": pl.Utf8,
        "output_type_id": pl.Utf8,
        "value": pl.Float64,
        "loc_abbr": pl.Utf8,
    }
    if not forecast_file:
        return pl.DataFrame(schema=forecast_schema)
    table = load_hubverse_table(forecast_file)
    validate_schema(table, forecast_schema, "Forecast Data")
    return table


def load_data_ui() -> tuple[pl.DataFrame, pl.DataFrame]:
    """
    Streamlit widget for the upload of the hubverse
    formatted influenza and COVID-19 ED visits and hospital
    admissions observations time-series and hubverse
    formatted forecast table.

    Returns
    -------
    tuple
        A tuple of observed_data_table (pl.DataFrame), i.e.
        the loaded observed data table (filtered to latest
        as_of date) or an empty DataFrame and
        forecast_table (pl.DataFrame), i.e. the loaded
        forecast table or an empty DataFrame.
    """
    observed_file = st.file_uploader(
        "Upload Hubverse Target Data", type=["parquet"]
    )
    forecast_file = st.file_uploader(
        "Upload Hubverse Forecasts", type=["csv", "parquet"]
    )
    observed_data_table = load_observed_data(
        observed_file,
    )
    forecast_table = load_forecast_data(
        forecast_file,
    )
    return observed_data_table, forecast_table


def main() -> None:
    # record session start time
    start_time = time.time()
    # streamlit application begins
    with st.sidebar:
        st.title("Forecast Annotator")
        observed_data_table, forecast_table = load_data_ui()
        # at least one of the tables must be non-empty
        if observed_data_table.is_empty() and forecast_table.is_empty():
            st.info(
                "Please upload Observed Data or Hubverse Forecasts to begin."
            )
            return None
<<<<<<< HEAD
        loc_abbr, selected_ref_date = location_and_reference_data_ui(
            observed_data_table, forecast_table
        )
        selected_models = model_selection_ui(forecast_table, loc_abbr)
        selected_target = target_selection_ui(
            observed_data_table, forecast_table, loc_abbr
=======
        loc_abbr = location_selection_ui(observed_data_table, forecast_table)
        selected_ref_date = reference_date_selection_ui(forecast_table)
        selected_models = model_selection_ui(forecast_table, loc_abbr)
        selected_target = target_selection_ui(
            observed_data_table,
            forecast_table,
            loc_abbr,
            selected_models,
>>>>>>> bfb129b1
        )
        scale = "log" if st.checkbox("Log-scale", value=True) else "linear"
        grid = st.checkbox("Gridlines", value=True)
        forecast_annotation_ui(selected_models, loc_abbr, selected_ref_date)
    data_to_plot, forecasts_to_plot = filter_for_plotting(
        observed_data_table,
        forecast_table,
        selected_models,
        selected_target,
        selected_ref_date,
        loc_abbr,
    )
    plotting_ui(
        data_to_plot,
        forecasts_to_plot,
        loc_abbr,
        selected_target,
        selected_ref_date,
        scale=scale,
        grid=grid,
    )
    duration = time.time() - start_time
    logger.info(f"Session lasted {duration:.1f}s")


if __name__ == "__main__":
    main()<|MERGE_RESOLUTION|>--- conflicted
+++ resolved
@@ -94,22 +94,6 @@
 
 
 def model_selection_ui(
-<<<<<<< HEAD
-    forecast_table: pl.DataFrame, loc_abbr: str
-) -> list[str]:
-    """
-    Streamlit widget for picking one or more models at a
-    given location.
-
-    Returns
-    -------
-    selected_models : list[str]
-        The list of model IDs the user selected (may be
-        empty).
-    loc_abbr : str
-        The selection location, typically a US
-        jurisdiction.
-=======
     forecast_table: pl.DataFrame,
     loc_abbr: str,
 ) -> list[str]:
@@ -131,7 +115,6 @@
     -------
     list[str]
         The list of currently selected model_ids.
->>>>>>> bfb129b1
     """
 
     models = (
@@ -141,15 +124,6 @@
         .sort()
         .to_list()
     )
-<<<<<<< HEAD
-    return st.multiselect(
-        "Model(s)",
-        options=models,
-        default=[],
-        key="model_selection",
-    )
-
-=======
     if not models:
         st.info("Upload forecasts for this location to pick models.")
         return []
@@ -173,30 +147,11 @@
 
     return selected_models
 
->>>>>>> bfb129b1
 
 def target_selection_ui(
     observed_data_table: pl.DataFrame,
     forecast_table: pl.DataFrame,
     loc_abbr: str,
-<<<<<<< HEAD
-) -> str | None:
-    """
-    Streamlit widget for picking the forecasting target,
-    based on the chosen location and any selected models.
-
-    Returns
-    -------
-    observed_data_table : pl.DataFrame
-        A hubverse table of loaded data (possibly empty).
-    forecast_table : pl.DataFrame
-        The hubverse formatted table of forecasted ED
-        visits and or hospital admissions (possibly empty).
-    selected_target : str | None
-        The target name or None if no options.
-    """
-    selected_models = st.session_state.get("model_selection", [])
-=======
     selected_models: list[str],
 ) -> str | None:
     """
@@ -224,7 +179,6 @@
         The selected target, or None if there are no
         targets.
     """
->>>>>>> bfb129b1
     forecast_targets = (
         forecast_table.filter(
             pl.col("loc_abbr") == loc_abbr,
@@ -242,24 +196,16 @@
         .sort()
         .to_list()
     )
-<<<<<<< HEAD
-    all_targets = sorted(set(forecast_targets + observed_targets))
-    return st.selectbox(
-=======
     suffix = "_".join(selected_models) if selected_models else "none"
     target_selection_key = f"target_selection_{suffix}"
-    all_targets = sorted(set(forecast_targets + observed_data_targets))
+    all_targets = sorted(set(forecast_targets + observed_targets))
     selected_target = st.selectbox(
->>>>>>> bfb129b1
         "Target",
         options=all_targets,
         index=0,
         key=target_selection_key,
     )
-<<<<<<< HEAD
-=======
     return selected_target
->>>>>>> bfb129b1
 
 
 @st.cache_data
@@ -334,18 +280,10 @@
     return forecast_table.get_column("reference_date").unique().to_list()
 
 
-<<<<<<< HEAD
-def location_and_reference_data_ui(
-    observed_data_table: pl.DataFrame,
-    forecast_table: pl.DataFrame,
-    selected_models: list[str] | None = None,
-) -> tuple[str, datetime.date]:
-=======
 def location_selection_ui(
     observed_data_table: pl.DataFrame,
     forecast_table: pl.DataFrame,
 ) -> str:
->>>>>>> bfb129b1
     """
     Streamlit widget for the selection of a location (two
     letter abbreviation for US jurisdiction).
@@ -452,12 +390,7 @@
         format_func=lambda d: d.strftime("%Y-%m-%d"),
         key="ref_date_selection",
     )
-<<<<<<< HEAD
-
-    return loc_abbr, selected_ref_date
-=======
     return selected_ref_date
->>>>>>> bfb129b1
 
 
 def is_empty_chart(chart: alt.LayerChart) -> bool:
@@ -974,14 +907,6 @@
                 "Please upload Observed Data or Hubverse Forecasts to begin."
             )
             return None
-<<<<<<< HEAD
-        loc_abbr, selected_ref_date = location_and_reference_data_ui(
-            observed_data_table, forecast_table
-        )
-        selected_models = model_selection_ui(forecast_table, loc_abbr)
-        selected_target = target_selection_ui(
-            observed_data_table, forecast_table, loc_abbr
-=======
         loc_abbr = location_selection_ui(observed_data_table, forecast_table)
         selected_ref_date = reference_date_selection_ui(forecast_table)
         selected_models = model_selection_ui(forecast_table, loc_abbr)
@@ -990,7 +915,6 @@
             forecast_table,
             loc_abbr,
             selected_models,
->>>>>>> bfb129b1
         )
         scale = "log" if st.checkbox("Log-scale", value=True) else "linear"
         grid = st.checkbox("Gridlines", value=True)
