"""
A user-inference (UI) components module. These streamlit
components for the Hubverse Annotator application include:
file upload widgets, location & date selectors, model &
target selectors, and annotation & export controls.

To run: uv run streamlit run ./hubverse_annotator/app.py
"""

import datetime
import json
import pathlib
from functools import reduce

import altair as alt
import polars as pl
import streamlit as st
<<<<<<< HEAD
from streamlit_shortcuts import add_shortcuts, shortcut_button
=======
from streamlit_shortcuts import add_shortcuts
>>>>>>> 74ad5f29
from utils import (
    get_available_locations,
    get_reference_dates,
    is_empty_chart,
    load_forecast_data,
    load_observed_data,
    quantile_forecast_chart,
    target_data_chart,
)


def annotation_export_ui() -> None:
    """
    Streamlit widget for exporting annotated forecasts.
    """
    if st.button("Export forecasts"):
        col1, col2, col3 = st.columns([1, 3, 1])
        with col2:
            st.success("Export functionality not yet implemented.")


def forecast_annotation_ui(
    selected_models: list[str],
    loc_abbr: str,
    selected_ref_date: datetime.date | None,
) -> None:
    """
    Streamlit widget for status/comments UI per model and
    saving to JSON.

    Parameters
    ----------
    selected_models : list[str]
        Selected models to annotate.
    loc_abbr : str
        The selection location, typically a US jurisdiction.
    selected_ref_date : datetime.date
        The selected reference date.
    """
    output_dir = pathlib.Path("../output")
    output_dir.mkdir(parents=True, exist_ok=True)
    annotations_file = output_dir / f"anno_{selected_ref_date}.json"
    if annotations_file.exists():
        with annotations_file.open("r") as f:
            annotations = json.load(f)
    else:
        annotations = {}
    by_loc = annotations.setdefault(loc_abbr, {})
    for m in selected_models:
        st.markdown(f"### {m}")
        prev = by_loc.get(m, {})
        default_status = prev.get("status", "None")
        default_comment = prev.get("comment", "")
        status = st.selectbox(
            "Status",
            ["Preferred", "Omitted", "None"],
            index=["Preferred", "Omitted", "None"].index(default_status),
            key=f"status_{loc_abbr}_{m}",
        )
        comment = st.text_input(
            "Comments",
            default_comment,
            key=f"comment_{loc_abbr}_{m}",
        )
        by_loc[m] = {"status": status, "comment": comment}
    with annotations_file.open("w") as f:
        json.dump(annotations, f, indent=2)
    annotation_export_ui()


def model_selection_ui(
    forecast_table: pl.DataFrame,
    loc_abbr: str,
) -> list[str]:
    """
    Renders a Streamlit multiselect widget for choosing
    models, with "All" and "None" buttons. Defaults to all
    models being selected.

    Parameters
    ----------
    forecast_table : pl.DataFrame
        Hubverse-formatted forecasts (must include
        "loc_abbr" and "model_id" columns; possibly empty).
    loc_abbr : str
        The selection location, typically a US
        jurisdiction.

    Returns
    -------
    list[str]
        The list of currently selected model_ids.
    """

    models = (
        forecast_table.filter(pl.col("loc_abbr") == loc_abbr)
        .get_column("model_id")
        .unique()
        .sort()
        .to_list()
    )
    if not models:
        st.info("Upload forecasts for this location to pick models.")
        return []
    if "model_selection" not in st.session_state:
        st.session_state.model_selection = models.copy()

    def _select_all():
        st.session_state.model_selection = models.copy()

    def _select_none():
        st.session_state.model_selection = []

    all_button, none_button = st.columns(2)
    all_button.button("All", on_click=_select_all)
    none_button.button("None", on_click=_select_none)
    selected_models = st.multiselect(
        "Model(s)",
        options=models,
        key="model_selection",
    )

    return selected_models


def target_selection_ui(
    observed_data_table: pl.DataFrame,
    forecast_table: pl.DataFrame,
    loc_abbr: str,
    selected_models: list[str],
) -> str | None:
    """
    Renders a Streamlit selectbox for choosing a
    target. Always defaults to the first alphabetical
    target whenever the set of models changes.

    Parameters
    ----------
    observed_data_table : pl.DataFrame
        Hubverse formatted observed data table (must
        include "loc_abbr", "target"; possibly empty).
    forecast_table : pl.DataFrame
        Hubverse formatted forecast table (must include
        "loc_abbr", "model_id", "target"; possibly empty).
    loc_abbr : str
        The selection location, typically a US
        jurisdiction.
    selected_models : list[str]
        Models currently selected.

    Returns
    -------
    str | None
        The selected target, or None if there are no
        targets.
    """
    forecast_targets = (
        forecast_table.filter(
            pl.col("loc_abbr") == loc_abbr,
            pl.col("model_id").is_in(selected_models),
        )
        .get_column("target")
        .unique()
        .sort()
        .to_list()
    )
    observed_data_targets = (
        observed_data_table.filter(pl.col("loc_abbr") == loc_abbr)
        .get_column("target")
        .unique()
        .sort()
        .to_list()
    )
    if "targets" not in st.session_state:
        st.session_state.targets = sorted(
            set(forecast_targets + observed_data_targets)
        )

    def _go_to_prev_target():
        st.session_state.current_target_id -= 1

    def _go_to_next_target():
        st.session_state.current_target_id += 1

    target_col, prev_col, next_col = st.columns(
        [6, 1, 1], vertical_alignment="bottom"
    )
    with target_col:
        selected_target = st.selectbox(
            "Target",
            options=list(range(len(st.session_state.targets))),
            key="current_target_id",
            format_func=lambda i: st.session_state.targets[i],
        )
    with prev_col:
        st.button(
            "⏮️",
            disabled=(st.session_state.current_target_id == 0),
            on_click=_go_to_prev_target,
            key="prev_target_button",
        )
    with next_col:
        st.button(
            "⏭️",
            disabled=(
                st.session_state.current_target_id
                == len(st.session_state.targets) - 1
            ),
            on_click=_go_to_next_target,
            key="next_target_button",
        )
    add_shortcuts(prev_target_button="W", next_target_button="S")
    target_id = st.session_state.current_target_id
    selected_target = st.session_state.targets[target_id]
    return selected_target


def location_selection_ui(
    observed_data_table: pl.DataFrame,
    forecast_table: pl.DataFrame,
) -> str:
    """
    Streamlit widget for the selection of a location (two
    letter abbreviation for US jurisdiction).

    Parameters
    ----------
    observed_data_table : pl.DataFrame
        A hubverse table of loaded data (possibly empty).
    forecast_table : pl.DataFrame
        The hubverse formatted table of forecasted ED
        visits and or hospital admissions (possibly empty).

    Returns
    -------
    str
        The selected two-letter location abbreviation.

    """
    loc_lookup = get_available_locations(observed_data_table, forecast_table)
    if "locations" not in st.session_state:
        st.session_state.locations = (
            loc_lookup.get_column("long_name").sort().to_list()
        )

    def _go_to_prev_loc():
        st.session_state.current_loc_id -= 1

    def _go_to_next_loc():
        st.session_state.current_loc_id += 1

    location_col, prev_col, next_col = st.columns(
        [6, 1, 1], vertical_alignment="bottom"
    )
    with location_col:
        st.selectbox(
            "Location",
            options=list(range(len(st.session_state.locations))),
            key="current_loc_id",
            format_func=lambda i: st.session_state.locations[i],
        )
    with prev_col:
        st.button(
            "⏮️",
            disabled=(st.session_state.current_loc_id == 0),
            on_click=_go_to_prev_loc,
            key="prev_loc_button",
        )
    with next_col:
        st.button(
            "⏭️",
            disabled=(
                st.session_state.current_loc_id
                == len(st.session_state.locations) - 1
            ),
            on_click=_go_to_next_loc,
            key="next_loc_button",
        )
    add_shortcuts(prev_loc_button="arrowleft", next_loc_button="arrowright")
    loc_id = st.session_state.current_loc_id
    selected_location = st.session_state.locations[loc_id]
    loc_abbr = (
        loc_lookup.filter(pl.col("long_name") == selected_location)
        .get_column("short_name")
        .item()
    )
    return loc_abbr


def reference_date_selection_ui(
    forecast_table: pl.DataFrame,
) -> datetime.date | None:
    """
    Streamlit widget for the selection of forecast
    reference date.

    Parameters
    ----------
    forecast_table : pl.DataFrame
        The hubverse formatted table of forecasted ED
        visits and or hospital admissions (possibly empty).

    Returns
    -------
    datetime.date | None
        The selected reference date, or None if no dates
        are available.
    """
    ref_dates = sorted(get_reference_dates(forecast_table), reverse=True)
    if not ref_dates:
        st.info("Upload a forecast file to select a reference date.")
        return None
    if ref_dates and "ref_date_selection" not in st.session_state:
        st.session_state.ref_date_selection = ref_dates[0]
    selected_ref_date = st.selectbox(
        "Reference Date",
        options=ref_dates,
        format_func=lambda d: d.strftime("%Y-%m-%d"),
        key="ref_date_selection",
    )
    return selected_ref_date


def plotting_ui(
    data_to_plot: pl.DataFrame,
    forecasts_to_plot: pl.DataFrame,
    loc_abbr: str,
    selected_target: str | None,
    selected_ref_date: datetime.date | None,
    scale,
    grid,
) -> None:
    """
    Altair chart of the forecasts, with observed data
    overlaid where possible.

    Parameters
    ----------
    data_to_plot : pl.DataFrame
        The hubverse formatted observations time-series,
        filtered to the requested location, target, and
        model(s).
    forecasts_to_plot : pl.DataFrame
        The hubverse formatted forecast table, filtered
        to the requested location, target, and model.
    loc_abbr : str
        The selection location, typically a US jurisdiction.
    selected_target : str
        The target for filtering in the forecast and or
        observed hubverse tables.
    selected_ref_date : str
        The selected reference date.
    """
    # empty streamlit object (DeltaGenerator) needed for
    # plots to reload successfully with new data.
    base_chart = st.empty()
    # scale = "log" if st.checkbox("Log-scale", value=True) else "linear"
    # grid = st.checkbox("Gridlines", value=True)
    forecast_layer = quantile_forecast_chart(
        forecasts_to_plot, scale=scale, grid=grid
    )
    observed_layer = target_data_chart(data_to_plot, scale=scale, grid=grid)
    sub_layers = [
        layer
        for layer in [forecast_layer, observed_layer]
        if not is_empty_chart(layer)
    ]
    if sub_layers:
        # for some reason alt.layer(*sub_layers) does not work
        layer = reduce(lambda x, y: x + y, sub_layers)
    else:
        st.info("No data to plot for that model/target/location.")
        return
    title = f"{loc_abbr}: {selected_target}, {selected_ref_date}"
    chart = (
        layer.interactive()
        .properties(title=alt.TitleParams(text=title, anchor="middle"))
        .facet(row=alt.Row("model_id:N"), columns=1)
    )
    chart_key = f"forecast_{loc_abbr}_{selected_target}"
    base_chart.altair_chart(chart, use_container_width=False, key=chart_key)


def load_data_ui() -> tuple[pl.DataFrame, pl.DataFrame]:
    """
    Streamlit widget for the upload of the hubverse
    formatted influenza and COVID-19 ED visits and hospital
    admissions observations time-series and hubverse
    formatted forecast table.

    Returns
    -------
    tuple
        A tuple of observed_data_table (pl.DataFrame), i.e.
        the loaded observed data table (filtered to latest
        as_of date) or an empty DataFrame and
        forecast_table (pl.DataFrame), i.e. the loaded
        forecast table or an empty DataFrame.
    """
    observed_file = st.file_uploader(
        "Upload Hubverse Target Data", type=["parquet"]
    )
    forecast_file = st.file_uploader(
        "Upload Hubverse Forecasts", type=["csv", "parquet"]
    )
    observed_data_table = load_observed_data(
        observed_file,
    )
    forecast_table = load_forecast_data(
        forecast_file,
    )
    return observed_data_table, forecast_table<|MERGE_RESOLUTION|>--- conflicted
+++ resolved
@@ -15,11 +15,7 @@
 import altair as alt
 import polars as pl
 import streamlit as st
-<<<<<<< HEAD
-from streamlit_shortcuts import add_shortcuts, shortcut_button
-=======
 from streamlit_shortcuts import add_shortcuts
->>>>>>> 74ad5f29
 from utils import (
     get_available_locations,
     get_reference_dates,
