--- conflicted
+++ resolved
@@ -31,11 +31,8 @@
 CHART_TITLE_FONT_SIZE = 18
 REF_DATE_STROKE_WIDTH = 2.5
 REF_DATE_STROKE_DASH = [6, 6]
-<<<<<<< HEAD
 MARKER_SIZE = 65
-=======
 ROOT = pathlib.Path(__file__).resolve().parent.parent
->>>>>>> 93bc3304
 
 
 def annotation_export_ui() -> None:
