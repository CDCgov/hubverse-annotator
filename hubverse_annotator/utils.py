--- conflicted
+++ resolved
@@ -269,7 +269,6 @@
         index=cs.exclude("output_type_id", "value"),
         values="value",
     )
-<<<<<<< HEAD
     col_rename_map = {
         "0.025": "q025",
         "0.10": "q10",
@@ -288,55 +287,6 @@
         title=selected_target,
         axis=alt.Axis(grid=grid),
         scale=alt.Scale(type=scale),
-=======
-    # filter to quantile only rows and ensure quantiles
-    # are str for pivot; also, pivot to wide, so quantiles
-    # ids are columns
-    df_wide = (
-        forecast_table.filter(pl.col("output_type") == "quantile")
-        .pivot(
-            on="output_type_id",
-            index=cs.exclude("output_type_id", value_col),
-            values=value_col,
-        )
-        .with_columns(pl.col("0.5").alias("median"))
-    )
-    base_x_enc = alt.X(
-        "target_end_date:T",
-        axis=alt.Axis(title="Date", grid=grid, ticks=True, labels=True),
-    )
-    base_y_enc = alt.Y("median:Q", axis=y_axis, scale=alt.Scale(type=scale))
-    base = alt.Chart(df_wide, width=PLOT_WIDTH).encode(
-        x=base_x_enc,
-        y=base_y_enc,
-    )
-    band_95 = base.mark_errorband(
-        extent="ci",
-        opacity=0.1,
-        interpolate="step",
-    ).encode(
-        y=alt.Y("0.025:Q", axis=y_axis, scale=alt.Scale(type=scale)),
-        y2="0.975:Q",
-        fill=alt.value("steelblue"),
-    )
-    band_80 = base.mark_errorband(
-        extent="ci",
-        opacity=0.2,
-        interpolate="step",
-    ).encode(
-        y=alt.Y("0.10:Q", axis=y_axis, scale=alt.Scale(type=scale)),
-        y2="0.90:Q",
-        fill=alt.value("steelblue"),
-    )
-    band_50 = base.mark_errorband(
-        extent="iqr",
-        opacity=0.3,
-        interpolate="step",
-    ).encode(
-        y=alt.Y("0.25:Q", axis=y_axis, scale=alt.Scale(type=scale)),
-        y2="0.75:Q",
-        fill=alt.value("steelblue"),
->>>>>>> f9831b2f
     )
     base = alt.Chart(df_wide, width=PLOT_WIDTH).encode(x=x_enc, y=y_enc)
 
@@ -372,18 +322,10 @@
         band("q25", "q75", 0.30),
     ]
     median = base.mark_line(
-<<<<<<< HEAD
         strokeWidth=STROKE_WIDTH, interpolate="step", color="navy"
     )
 
     return alt.layer(*bands, median)
-=======
-        strokeWidth=STROKE_WIDTH,
-        interpolate="step",
-        color="navy",
-    ).encode(alt.Y("median:Q", axis=y_axis, scale=alt.Scale(type=scale)))
-    return alt.layer(band_95, band_80, band_50, median)
->>>>>>> f9831b2f
 
 
 def filter_for_plotting(
