"""
A utils module, for support of the application and UI
components. The utilities include: data loading & schema
validation, location/date lookup, plotting helpers
(altair layers, empty chart check), and filtering helper
for observed vs. forecast tables.

To run: uv run streamlit run ./hubverse_annotator/app.py
"""

import datetime
import logging
import pathlib
from typing import Literal

import altair as alt
import forecasttools
import polars as pl
import polars.selectors as cs
import streamlit as st
from streamlit.runtime.uploaded_file_manager import UploadedFile

PLOT_WIDTH = 625
STROKE_WIDTH = 2
MARKER_SIZE = 55

type ScaleType = Literal["linear", "log"]

logging.basicConfig(level=logging.INFO)
logger = logging.getLogger(__name__)


@st.cache_data
def get_available_locations(
    observed_data_table: pl.DataFrame, forecast_table: pl.DataFrame
) -> pl.DataFrame:
    """
    Retrieves a dataframe of locations from forecasttools
    used for converting between location formats. The
    dataframe is cached for streamlit via cache_data.

    Parameters
    ----------
    observed_data_table : pl.DataFrame
        A hubverse table of loaded data (possibly empty).
    forecast_table : pl.DataFrame
        The hubverse formatted table of forecasted ED
        visits and or hospital admissions (possibly empty).

    Returns
    -------
    pl.DataFrame
        A dataframe of locations in different formats.
    """
    fc_locs = forecast_table.get_column("loc_abbr").unique().to_list()
    obs_locs = observed_data_table.get_column("loc_abbr").unique().to_list()
    return forecasttools.location_lookup(
        location_vector=list(set(obs_locs + fc_locs)), location_format="abbr"
    )


def get_reference_dates(forecast_table: pl.DataFrame) -> list[datetime.date]:
    """
    Retrieves a dataframe of forecast reference dates. The
    dataframe is cached for streamlit via cache_data.

    Parameters
    ----------
    forecast_table : pl.DataFrame
        The hubverse formatted table of forecasted ED
        visits and or hospital admissions (possibly empty).

    Returns
    -------
    list[datetime.date]
        A list of available reference dates.
    """
    return forecast_table.get_column("reference_date").unique().to_list()


def get_initial_window_range(
    data_to_plot: pl.DataFrame,
    forecast_to_plot: pl.DataFrame,
    observed_date_col: str = "date",
    forecast_date_col: str = "target_end_date",
    extra_weeks: int = 6,
) -> tuple[datetime.datetime, datetime.datetime]:
    """
    Compute an initial x-axis window for plotting of
    forecasts.

    Parameters
    ----------
    data_to_plot : pl.DataFrame
        Hubverse-formatted observed time-series, filtered
        to the requested location, target, and models.
    forecast_to_plot : pl.DataFrame
        Hubverse-formatted forecast table, filtered to the
        requested location, target, and models.
    observed_date_col : str, optional
        Name of the date column in `data_to_plot`
        Defaults to "date".
    forecast_date_col : str, optional
        Name of the date column in `forecast_to_plot`.
        Defaults to "target_end_date"`.
    extra_weeks : int, optional
        How many weeks before the first forecast to
        include. Defaults to 6.

    Returns
    -------
    tuple[datetime.datetime, datetime.datetime]
        A 2-tuple `(start, end)` giving the initial
        plotting window for forecast viewing.
    """
    first_obs_date = data_to_plot.get_column(observed_date_col).min()
    first_fc_date = forecast_to_plot.get_column(forecast_date_col).min()
    last_fc_date = forecast_to_plot.get_column(forecast_date_col).max()
    last_obs_date = data_to_plot.get_column(observed_date_col).max()
    if first_fc_date is None:
        start_date = first_obs_date
    else:
        candidate_start_date = first_fc_date - datetime.timedelta(
            weeks=extra_weeks
        )
        start_date = (
            max(first_obs_date, candidate_start_date)
            if first_obs_date is not None
            else candidate_start_date
        )
    end_date = last_fc_date if last_fc_date is not None else last_obs_date
    return (start_date, end_date)


def is_empty_chart(chart: alt.LayerChart) -> bool:
    """
    Checks if an altair layer is empty. Primarily used for
    resolving forecast and observed data layering when
    only one file is uploaded.

    Parameters
    ----------
    chart: alt.LayerChart
        An altair LayerChart that is either observed data
        or a forecast. The layer may be empty.

    Returns
    -------
    bool
        Whether the altair LayerChart is empty.
    """
    spec = chart.to_dict()
    # unit chart: no data, no mark, no encoding
    if "layer" not in spec:
        return not (
            spec.get("data") or spec.get("mark") or spec.get("encoding")
        )
    # LayerChart: check each sub-layer recursively
    # check if the layer list is empty or all sub-layers
    # are empty
    if not spec["layer"]:
        return True
    # for each sub-layer, check if it's empty by examining
    # its dict directly instead of converting back to
    # Chart object (which can cause validation errors)
    return all(
        not (sub.get("data") or sub.get("mark") or sub.get("encoding"))
        for sub in spec["layer"]
    )


def target_data_chart(
    observed_data_table: pl.DataFrame,
    selected_target: str,
    scale: ScaleType = "log",
    grid: bool = True,
) -> alt.Chart | alt.LayerChart:
    """
    Layers target hubverse data onto `altair` plot.

    Parameters
    ----------
    observed_data_table : pl.DataFrame
        A polars dataframe of E and H target data formatted
        as hubverse time series.
    selected_target : str
        The target for filtering in the forecast and or
        observed hubverse tables.
    scale : str
        The scale to use for the Y axis during plotting.
        Defaults to logarithmic.
    grid : bool
        Whether to use gridlines for the X and Y axes.
        Defaults to True.

    Returns
    -------
    alt.Chart
        An `altair` chart with the target hubverse data.
    """
    if observed_data_table.is_empty():
        return alt.layer()
    x_enc = alt.X(
        "date:T",
        axis=alt.Axis(title="Date", grid=grid, ticks=True, labels=True),
        scale=alt.Scale(type=scale),
    )
    y_enc = alt.Y(
        "observation:Q",
        axis=alt.Axis(
            title=f"{selected_target}",
            grid=grid,
            ticks=True,
            labels=True,
            orient="left",
        ),
        scale=alt.Scale(type=scale),
    )
    color_enc = alt.Color(
        scale=alt.Scale(
            domain=["Observation", "Forecast"], range=["limegreen", "navy"]
        ),
        legend=alt.Legend(title="Data Type"),
    )
    obs_layer = (
        alt.Chart(observed_data_table, width=PLOT_WIDTH)
        .mark_point(filled=True, size=MARKER_SIZE, color="limegreen")
        .encode(
            x=x_enc,
            y=y_enc,
            color=color_enc,
            tooltip=[
                alt.Tooltip("date:T", title="Date"),
                alt.Tooltip("observation:Q", title="Value"),
            ],
        )
    )
    return obs_layer


def quantile_forecast_chart(
    forecast_table: pl.DataFrame,
    selected_target: str,
    scale: ScaleType = "log",
    grid: bool = True,
) -> alt.LayerChart:
    """
    Uses a hubverse table (polars) and a reference date to
    display quantile forecasts faceted by model. The
    output_type of the hubverse table must therefore be
    'quantile'.

    Parameters
    ----------
    forecast_table : pl.DataFrame
        The hubverse-formatted forecast table.
    selected_target : str
        The target for filtering in the forecast and or
        observed hubverse tables.
    scale : str
        The scale to use for the Y axis during plotting.
        Defaults to logarithmic.
    grid : bool
        Whether to use gridlines for the X and Y axes.
        Defaults to True.

    Returns
    -------
    alt.LayerChart
        An altair chart object with plotted forecasts.
    """
    if forecast_table.is_empty():
        return alt.layer()
    df_wide = (
        forecast_table.filter(pl.col("output_type") == "quantile")
        .pivot(
            on="output_type_id",
            index=cs.exclude("output_type_id", "value"),
            values="value",
        )
<<<<<<< HEAD
        .with_columns(pl.col("0.5").alias("median"))
    )
    base_x_enc = alt.X(
        "target_end_date:T",
        axis=alt.Axis(title="Date", grid=grid, ticks=True, labels=True),
    )
    base_y_enc = alt.Y("median:Q", axis=y_axis, scale=alt.Scale(type=scale))
    color_enc = alt.Color(
        scale=alt.Scale(
            domain=["Observation", "Forecast"], range=["limegreen", "navy"]
        ),
        legend=alt.Legend(title="Data Type"),
    )
    base = alt.Chart(df_wide, width=PLOT_WIDTH).encode(
        x=base_x_enc,
        y=base_y_enc,
        color=color_enc,
    )
    band_95 = base.mark_errorband(
        extent="ci",
        opacity=0.1,
        interpolate="step",
    ).encode(
        y=alt.Y("0.025:Q", axis=y_axis),
        y2="0.975:Q",
        fill=alt.value("steelblue"),
    )
    band_80 = base.mark_errorband(
        extent="ci",
        opacity=0.2,
        interpolate="step",
    ).encode(
        y=alt.Y("0.10:Q", axis=y_axis),
        y2="0.90:Q",
        fill=alt.value("steelblue"),
=======
        .rename({"0.5": "median"})
>>>>>>> 1084af01
    )
    x_enc = alt.X("target_end_date:T", title="Date", axis=alt.Axis(grid=grid))
    y_enc = alt.Y(
        "median:Q",
        axis=alt.Axis(grid=grid),
        scale=alt.Scale(type=scale),
    )
    base = alt.Chart(df_wide, width=PLOT_WIDTH).encode(x=x_enc, y=y_enc)

    def band(low: str, high: str, opacity: float) -> alt.Chart:
        """
        Builds an errorband layer for a quantile.

        Parameters
        ----------
        low : str
            Lower-bound column name in the wide forecast
            table (e.g., "0.25").
        high : str
            Upper-bound column name in the wide forecast
            table (e.g., "0.975").
        opacity : float
            Fill opacity for the band in the range
            [0.0, 1.0].

        Returns
        -------
        alt.Chart
            An Altair layer with the filled band from
            ``low`` to ``high``, with step interpolation.
        """
        return base.mark_errorband(opacity=opacity, interpolate="step").encode(
            y=alt.Y(f"{low}:Q", title=f"{selected_target}"),
            y2=f"{high}:Q",
            fill=alt.value("steelblue"),
        )

    bands = [
        band("0.25", "0.975", 0.10),
        band("0.1", "0.9", 0.20),
        band("0.25", "0.75", 0.30),
    ]
    median = base.mark_line(
        strokeWidth=STROKE_WIDTH, interpolate="step", color="navy"
    )

    return alt.layer(*bands, median)


def filter_for_plotting(
    observed_data_table: pl.DataFrame,
    forecast_table: pl.DataFrame,
    selected_models: list[str],
    selected_target: str | None,
    selected_ref_date: datetime.date | None,
    loc_abbr: str,
) -> tuple[pl.DataFrame, pl.DataFrame]:
    """
    Filter forecast and observed data tables for the
    selected models and target.

    Parameters
    ----------
    observed_data_table : pl.DataFrame
        A hubverse table of loaded data (possibly empty).
    forecast_table : pl.DataFrame
        The hubverse formatted table of forecasted ED
        visits and or hospital admissions (possibly empty).
    selected_models : list[str]
        Selected models to annotate.
    selected_target : str
        The target for filtering in the forecast and or
        observed hubverse tables.
    selected_ref_date : datetime.date
        The selected reference date.
    loc_abbr
        The abbreviated US jurisdiction abbreviation.

    Returns
    -------
    tuple
        A tuple of observed_data_table (pl.DataFrame) and
        forecast_table (pl.DataFrame) filtered by model,
        target, and location, to be used for plotting.
    """
    data_to_plot = observed_data_table.filter(
        pl.col("loc_abbr") == loc_abbr,
        pl.col("target") == selected_target,
    )
    forecasts_to_plot = forecast_table.filter(
        pl.col("loc_abbr") == loc_abbr,
        pl.col("target") == selected_target,
        pl.col("model_id").is_in(selected_models),
        pl.col("reference_date") == selected_ref_date,
    )
    return data_to_plot, forecasts_to_plot


def validate_schema(
    df: pl.DataFrame,
    expected_schema: dict[str, pl.DataType],
    name: str,
    strict: bool = False,
) -> None:
    """
    Stop the app if received dataframe does not adhere to
    the provided schema.

    Parameters
    ----------
    df : pl.DataFrame
        An ingested dataframe expected to be either
        hubverse formatted observed data or forecasts.
    expected_schema : dict[str, pl.DataType]
        Mapping of column name to expected Polars dtype.
    name : str
        Name for the dataframe (used in error messages).
    strict : bool
        If True, extra columns beyond those in
        `expected_schema` will also trigger an error.
        If False, extra columns are ignored. Defaults to
        False.
    """
    actual = df.schema
    missing = set(expected_schema) - actual.keys()
    extra = set(actual.keys()) - expected_schema.keys() if strict else set()
    mismatches = {
        col: (expected_schema[col], actual[col])
        for col in expected_schema.keys() & actual.keys()
        if expected_schema[col] != actual[col]
    }
    if missing or extra or mismatches:
        parts: list[str] = []
        if missing:
            parts.append(f"missing cols {sorted(missing)}")
        if extra:
            parts.append(f"unexpected cols {sorted(extra)}")
        for col, (exp, act) in mismatches.items():
            parts.append(f"'{col}' expected {exp}, got {act}")
        st.error(f"{name} schema problems: " + "; ".join(parts))
        st.stop()


@st.cache_data
def load_hubverse_table(hub_file: UploadedFile | None):
    """
    Load a hubverse formatted table into Polars from a
    data file uploaded to Streamlit.

    Parameters
    ----------
    hub_file : UploadedFile | None
        A file-like object returned by Streamlit's
        `st.file_uploader`. Supported file extensions are:
        `.parquet` and `.csv`. If `hub_file` is `None`,
        an empty DataFrame is returned.

    Returns
    -------
    pl.DataFrame
        A DataFrame containing the loaded data as a
        hubverse formatted table, or an empty DataFrame if
        no file was uploaded.

    Raises
    ------
    ValueError
        If the uploaded file has an unsupported extension
        (not `.parquet` or `.csv`).
    """
    if hub_file is None:
        return pl.DataFrame()
    ext = pathlib.Path(hub_file.name).suffix.lower()
    if ext == ".parquet":
        hub_table = pl.read_parquet(hub_file)
    elif ext == ".csv":
        hub_table = pl.read_csv(hub_file)
    else:
        st.error(f"Unsupported file type: {ext}")
        st.stop()
    logger.info(f"Uploaded file:\n{hub_file.name}")
    n_rows, n_cols = hub_table.shape
    size_bytes = hub_table.estimated_size()
    size_mb = size_bytes / 1e6
    logger.info(
        f"Hubverse Shape: {n_rows} rows x {n_cols} columns\n"
        f"Approximately {size_mb:.2f} MB in memory"
    )
    # ensure hub table loc column is two letter abbrs
    if "location" in hub_table.columns:
        codes = hub_table.get_column("location").unique().to_list()
        lookup = forecasttools.location_lookup(
            location_vector=codes, location_format="hubverse"
        )
        code_to_abbr = dict(
            lookup.select(["location_code", "short_name"]).iter_rows()
        )
        hub_table = hub_table.with_columns(
            pl.col("location").replace(code_to_abbr).alias("loc_abbr")
        )
    return hub_table


def load_observed_data(
    observed_data_file: UploadedFile | None,
) -> pl.DataFrame:
    """
    Loads and validates the observed data table from a
    Hubverse formatted file. Returns an empty DataFrame
    with the given schema if no file is provided.
    Otherwise, read via `load_hubverse_table`, filter to
    the latest `as_of` date, then validate against
    `expected_schema` (stopping on failure).

    Parameters
    ----------
    observed_data_file : UploadedFile | None
        Streamlit-uploaded file containing observed data,
        or None.

    Returns
    -------
    pl.DataFrame
        The loaded and validated observed data table, or
        an empty DataFrame conforming to `expected_schema`
        if no file was uploaded.
    """
    observed_schema = {
        "date": pl.Date,
        "observation": pl.Float64,
        "location": pl.Utf8,
        "as_of": pl.Date,
        "target": pl.Utf8,
        "loc_abbr": pl.Utf8,
    }
    if not observed_data_file:
        return pl.DataFrame(schema=observed_schema)
    table = load_hubverse_table(observed_data_file).select(
        observed_schema.keys()
    )
    validate_schema(table, observed_schema, "Observed Data")
    table = table.filter(pl.col("as_of") == pl.col("as_of").max())
    return table


def load_forecast_data(
    forecast_file: UploadedFile | None,
) -> pl.DataFrame:
    """
    Loads and validates the forecast data table from a
    Hubverse formatted file. Returns an empty DataFrame
    with the given schema if no file is provided.
    Otherwise, read via `load_hubverse_table` and
    validate against `expected_schema` (stopping on
    failure).

    Parameters
    ----------
    forecast_file : UploadedFile | None
        Streamlit-uploaded file containing forecast data,
        or None.

    Returns
    -------
    pl.DataFrame
        The loaded and validated forecast table, or an
        empty DataFrame conforming to `expected_schema`
        if no file was uploaded.
    """
    forecast_schema = {
        "model_id": pl.Utf8,
        "reference_date": pl.Date,
        "target": pl.Utf8,
        "horizon": pl.Float64,
        "target_end_date": pl.Date,
        "location": pl.Utf8,
        "output_type": pl.Utf8,
        "output_type_id": pl.Utf8,
        "value": pl.Float64,
        "loc_abbr": pl.Utf8,
    }
    if not forecast_file:
        return pl.DataFrame(schema=forecast_schema)
    table = load_hubverse_table(forecast_file).select(forecast_schema.keys())
    validate_schema(table, forecast_schema, "Forecast Data")
    return table<|MERGE_RESOLUTION|>--- conflicted
+++ resolved
@@ -278,45 +278,7 @@
             index=cs.exclude("output_type_id", "value"),
             values="value",
         )
-<<<<<<< HEAD
-        .with_columns(pl.col("0.5").alias("median"))
-    )
-    base_x_enc = alt.X(
-        "target_end_date:T",
-        axis=alt.Axis(title="Date", grid=grid, ticks=True, labels=True),
-    )
-    base_y_enc = alt.Y("median:Q", axis=y_axis, scale=alt.Scale(type=scale))
-    color_enc = alt.Color(
-        scale=alt.Scale(
-            domain=["Observation", "Forecast"], range=["limegreen", "navy"]
-        ),
-        legend=alt.Legend(title="Data Type"),
-    )
-    base = alt.Chart(df_wide, width=PLOT_WIDTH).encode(
-        x=base_x_enc,
-        y=base_y_enc,
-        color=color_enc,
-    )
-    band_95 = base.mark_errorband(
-        extent="ci",
-        opacity=0.1,
-        interpolate="step",
-    ).encode(
-        y=alt.Y("0.025:Q", axis=y_axis),
-        y2="0.975:Q",
-        fill=alt.value("steelblue"),
-    )
-    band_80 = base.mark_errorband(
-        extent="ci",
-        opacity=0.2,
-        interpolate="step",
-    ).encode(
-        y=alt.Y("0.10:Q", axis=y_axis),
-        y2="0.90:Q",
-        fill=alt.value("steelblue"),
-=======
         .rename({"0.5": "median"})
->>>>>>> 1084af01
     )
     x_enc = alt.X("target_end_date:T", title="Date", axis=alt.Axis(grid=grid))
     y_enc = alt.Y(
