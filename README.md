--- conflicted
+++ resolved
@@ -39,7 +39,6 @@
 
 </details>
 
-<<<<<<< HEAD
 > [!CAUTION]
 > This project is currently IN PROGRESS. As such, there may be parts of this repository that do not make much sense or that are broken!
 
@@ -50,7 +49,6 @@
 * ❌ Firefox
 * ❌ Waterfox (6.5.11)
 
-=======
 When using the annotator, there are shortcuts to help step through selections faster:
 
 | Selection | Previous | Next |
@@ -58,7 +56,6 @@
 | Location | `j` | `k` |
 | Reference Date | `,` | `.` |
 | Target | `n` | `m` |
->>>>>>> 5999d209
 
 ## CDCgov GitHub Organization Protocols
 
