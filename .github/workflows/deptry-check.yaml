--- conflicted
+++ resolved
@@ -7,11 +7,7 @@
 # Description:
 #
 # This runs `deptry hubverse_annotator` on every push to main and on every pull
-<<<<<<< HEAD
-# request. This action fails if deptry finds problems with dependencies that
-=======
 # request. This action fails if `deptry` finds problems with dependencies that
->>>>>>> 009d0701
 # are improperly specified.
 #
 # Links:
